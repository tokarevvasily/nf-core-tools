--- conflicted
+++ resolved
@@ -13,13 +13,10 @@
 * Regular release sync fix - this time it was to do with JSON serialisation [[#1072](https://github.com/nf-core/tools/pull/1072)]
 * Fixed bug in schema validation that ignores upper/lower-case typos in parameters [[#1087](https://github.com/nf-core/tools/issues/1087)]
 * Bugfix: Download should use path relative to workflow for configs
-<<<<<<< HEAD
 * Added lint check for valid default parameters in `nextflow.config` [[#992](https://github.com/nf-core/tools/issues/992)]
-=======
 * Remove lint checks for files related to conda and docker as not needed anymore for DSL2
 * Removed `params_used` lint check because of incompatibility with DSL2
 * Added`modules bump-versions` command to `README.md`
->>>>>>> 42de39e9
 
 ### Modules
 
