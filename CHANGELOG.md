--- conflicted
+++ resolved
@@ -5,11 +5,8 @@
 ### Template
 
 - Fix lint warnings for `samplesheet_check.nf` module
-<<<<<<< HEAD
 - Add codespaces template ([#1957](https://github.com/nf-core/tools/pull/1957))
-=======
 - Check that the workflow name provided with a template doesn't contain dashes ([#1822](https://github.com/nf-core/tools/pull/1822))
->>>>>>> 890b5c78
 
 ### Linting
 
