--- conflicted
+++ resolved
@@ -20,11 +20,7 @@
 * Added lint checks for missing parameter description and parameters outside of groups [[#1017](https://github.com/nf-core/tools/issues/1017)]
 * Added fix to remove warnings about params that get converted from camelCase to camel-case [[#1035](https://github.com/nf-core/tools/issues/1035)]
 * Use latest stable Nextflow version `21.04.0` for CI tests instead of the `-edge` release
-<<<<<<< HEAD
-=======
-* Added temporary fix to remove warnings about params that get converted from camelCase to camel-case [[#1035](https://github.com/nf-core/tools/issues/1035)]
 * Fix bug in `nf-core download` where image names were getting a hyphen in `nf-core` which was breaking things.
->>>>>>> 5dd3fc6e
 
 ### Template
 
