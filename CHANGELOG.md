# nf-core/tools: Changelog

## v1.12dev

### Tools helper code

### Template

<<<<<<< HEAD
* Make branch-protection CI comments work with PRs from forks [[#765](https://github.com/nf-core/tools/issues/765)]
=======
* Updated GitHub issue templates, which had stopped working
>>>>>>> 73fb385f

### Linting

* Updated code to display colours in GitHub Actions log output
* Allow tests to pass with dev version of nf-core/tools (previous failure due to base image version)

### Other

## [v1.11 - Iron Tiger](https://github.com/nf-core/tools/releases/tag/1.11) - [2020-10-27]

### Template

* Fix command error in `awstest.yml` GitHub Action workflow.
* Allow manual triggering of AWS test GitHub Action workflows.
* Remove TODO item, which was proposing the usage of additional files beside `usage.md` and `output.md` for documentation.
* Added a Podman profile, which enables Podman as container.
* Updated linting for GitHub actions AWS tests workflows.

### Linting

* Made a base-level `Dockerfile` a warning instead of failure
* Added a lint failure if the old `bin/markdown_to_html.r` script is found
* Update `rich` package dependency and use new markup escaping to change `[[!]]` back to `[!]` again

### Other

* Pipeline sync - fetch full repo when checking out before sync
* Sync - Add GitHub actions manual trigger option

## [v1.10.2 - Copper Camel _(brought back from the dead)_](https://github.com/nf-core/tools/releases/tag/1.10.2) - [2020-07-31]

Second patch release to address some small errors discovered in the pipeline template.
Apologies for the inconvenience.

* Fix syntax error in `/push_dockerhub.yml` GitHub Action workflow
* Change `params.readPaths` -> `params.input_paths` in `test_full.config`
* Check results when posting the lint results as a GitHub comment
  * This feature is unfortunately not possible when making PRs from forks outside of the nf-core organisation for now.
* More major refactoring of the automated pipeline sync
  * New GitHub Actions matrix parallelisation of sync jobs across pipelines [[#673](https://github.com/nf-core/tools/issues/673)]
  * Removed the `--all` behaviour from `nf-core sync` as we no longer need it
  * Sync now uses a new list of pipelines on the website which does not include archived pipelines [[#712](https://github.com/nf-core/tools/issues/712)]
  * When making a PR it checks if a PR already exists - if so it updates it [[#710](https://github.com/nf-core/tools/issues/710)]
  * More tests and code refactoring for more stable code. Hopefully fixes 404 error [[#711](https://github.com/nf-core/tools/issues/711)]

## [v1.10.1 - Copper Camel _(patch)_](https://github.com/nf-core/tools/releases/tag/1.10.1) - [2020-07-30]

Patch release to fix the automatic template synchronisation, which failed in the v1.10 release.

* Improved logging: `nf-core --log-file log.txt` now saves a verbose log to disk.
* nf-core/tools GitHub Actions pipeline sync now uploads verbose log as an artifact.
* Sync - fixed several minor bugs, made logging less verbose.
* Python Rich library updated to `>=4.2.1`
* Hopefully fix git config for pipeline sync so that commit comes from @nf-core-bot
* Fix sync auto-PR text indentation so that it doesn't all show as code
* Added explicit flag `--show-passed` for `nf-core lint` instead of taking logging verbosity

## [v1.10 - Copper Camel](https://github.com/nf-core/tools/releases/tag/1.10) - [2020-07-30]

### Pipeline schema

This release of nf-core/tools introduces a major change / new feature: pipeline schema.
These are [JSON Schema](https://json-schema.org/) files that describe all of the parameters for a given
pipeline with their ID, a description, a longer help text, an optional default value, a variable _type_
(eg. `string` or `boolean`) and more.

The files will be used in a number of places:

* Automatic validation of supplied parameters when running pipelines
  * Pipeline execution can be immediately stopped if a required `param` is missing,
    or does not conform to the patterns / allowed values in the schema.
* Generation of pipeline command-line help
  * Running `nextflow run <pipeline> --help` will use the schema to generate a help text automatically
* Building online documentation on the [nf-core website](https://nf-co.re)
* Integration with 3rd party graphical user interfaces

To support these new schema files, nf-core/tools now comes with a new set of commands: `nf-core schema`.

* Pipeline schema can be generated or updated using `nf-core schema build` - this takes the parameters from
  the pipeline config file and prompts the developer for any mismatch between schema and pipeline.
  * Once a skeleton Schema file has been built, the command makes use of a new nf-core website tool to provide
    a user friendly graphical interface for developers to add content to their schema: [https://nf-co.re/pipeline_schema_builder](https://nf-co.re/pipeline_schema_builder)
* Pipelines will be automatically tested for valid schema that describe all pipeline parameters using the
  `nf-core schema lint` command (also included as part of the main `nf-core lint` command).
* Users can validate their set of pipeline inputs using the `nf-core schema validate` command.

In addition to the new schema commands, the `nf-core launch` command has been completely rewritten from
scratch to make use of the new pipeline schema. This command can use either an interactive command-line
prompt or a rich web interface to help users set parameters for a pipeline run.

The parameter descriptions and help text are fully used and embedded into the launch interfaces to make
this process as user-friendly as possible. We hope that it's particularly well suited to those new to nf-core.

Whilst we appreciate that this new feature will add a little work for pipeline developers, we're excited at
the possibilities that it brings. If you have any feedback or suggestions, please let us know either here on
GitHub or on the nf-core [`#json-schema` Slack channel](https://nfcore.slack.com/channels/json-schema).

### Python code formatting

We have adopted the use of the [Black Python code formatter](https://black.readthedocs.io/en/stable/).
This ensures a harmonised code formatting style throughout the package, from all contributors.
If you are editing any Python code in nf-core/tools you must now pass the files through Black when
making a pull-request. See [`.github/CONTRIBUTING.md`](.github/CONTRIBUTING.md) for details.

### Template

* Add `--publish_dir_mode` parameter [#585](https://github.com/nf-core/tools/issues/585)
* Isolate R library paths to those in container [#541](https://github.com/nf-core/tools/issues/541)
* Added new style of pipeline parameters JSON schema to pipeline template
* Add ability to attach MultiQC reports to completion emails when using `mail`
* Update `output.md` and add in 'Pipeline information' section describing standard NF and pipeline reporting.
* Build Docker image using GitHub Actions, then push to Docker Hub (instead of building on Docker Hub)
* Add Slack channel badge in pipeline README
* Allow multiple container tags in `ci.yml` if performing multiple tests in parallel
* Add AWS CI tests and full tests GitHub Actions workflows
* Update AWS CI tests and full tests secrets names
* Added `macs_gsize` for danRer10, based on [this post](https://biostar.galaxyproject.org/p/18272/)
* Add information about config files used for workflow execution (`workflow.configFiles`) to summary
* Fix `markdown_to_html.py` to work with Python 2 and 3.
* Change `params.reads` -> `params.input`
* Change `params.readPaths` -> `params.input_paths`
* Added a `.github/.dockstore.yml` config file for automatic workflow registration with [dockstore.org](https://dockstore.org/)

### Linting

* Refactored PR branch tests to be a little clearer.
* Linting error docs explain how to add an additional branch protecton rule to the `branch.yml` GitHub Actions workflow.
* Adapted linting docs to the new PR branch tests.
* Failure for missing the readme bioconda badge is now a warn, in case this badge is not relevant
* Added test for template `{{ cookiecutter.var }}` placeholders
* Fix failure when providing version along with build id for Conda packages
* New `--json` and `--markdown` options to print lint results to JSON / markdown files
* Linting code now automatically posts warning / failing results to GitHub PRs as a comment if it can
* Added AWS GitHub Actions workflows linting
* Fail if `params.input` isn't defined.
* Beautiful new progress bar to look at whilst linting is running and awesome new formatted output on the command line :heart_eyes:
  * All made using the excellent [`rich` python library](https://github.com/willmcgugan/rich) - check it out!
* Tests looking for `TODO` strings should now ignore editor backup files. [#477](https://github.com/nf-core/tools/issues/477)

### nf-core/tools Continuous Integration

* Added CI test to check for PRs against `master` in tools repo
* CI PR branch tests fixed & now automatically add a comment on the PR if failing, explaining what is wrong
* Move some of the issue and PR templates into HTML `<!-- comments -->` so that they don't show in issues / PRs

### Other

* Describe alternative installation method via conda with `conda env create`
* nf-core/tools version number now printed underneath header artwork
* Bumped Conda version shipped with nfcore/base to 4.8.2
* Added log message when creating new pipelines that people should talk to the community about their plans
* Fixed 'on completion' emails sent using the `mail` command not containing body text.
* Improved command-line help text for nf-core/tools
* `nf-core list` now hides archived pipelines unless `--show_archived` flag is set
* Command line tools now checks if there is a new version of nf-core/tools available
  * Disable this by setting the environment variable `NFCORE_NO_VERSION_CHECK`, eg. `export NFCORE_NO_VERSION_CHECK=1`
* Better command-line output formatting of nearly all `nf-core` commands using [`rich`](https://github.com/willmcgugan/rich)

## [v1.9 - Platinum Pigeon](https://github.com/nf-core/tools/releases/tag/1.9) - [2020-02-20]

### Continuous integration

* Travis CI tests are now deprecated in favor of GitHub Actions within the pipeline template.
  * `nf-core bump-version` support has been removed for `.travis.yml`
  * `nf-core lint` now fails if a `.travis.yml` file is found
* Ported nf-core/tools Travis CI automation to GitHub Actions.
* Fixed the build for the nf-core/tools API documentation on the website

### Template

* Rewrote the documentation markdown > HTML conversion in Python instead of R
* Fixed rendering of images in output documentation [#391](https://github.com/nf-core/tools/issues/391)
* Removed the requirement for R in the conda environment
* Make `params.multiqc_config` give an _additional_ MultiQC config file instead of replacing the one that ships with the pipeline
* Ignore only `tests/` and `testing/` directories in `.gitignore` to avoid ignoring `test.config` configuration file
* Rephrase docs to promote usage of containers over Conda to ensure reproducibility
* Stage the workflow summary YAML file within MultiQC work directory

### Linting

* Removed linting for CircleCI
* Allow any one of `params.reads` or `params.input` or `params.design` before warning
* Added whitespace padding to lint error URLs
* Improved documentation for lint errors
* Allow either `>=` or `!>=` in nextflow version checks (the latter exits with an error instead of just warning) [#506](https://github.com/nf-core/tools/issues/506)
* Check that `manifest.version` ends in `dev` and throw a warning if not
  * If running with `--release` check the opposite and fail if not
* Tidied up error messages and syntax for linting GitHub actions branch tests
* Add YAML validator
* Don't print test results if we have a critical error

### Other

* Fix automatic synchronisation of the template after releases of nf-core/tools
* Improve documentation for installing `nf-core/tools`
* Replace preprint by the new nf-core publication in Nature Biotechnology :champagne:
* Use `stderr` instead of `stdout` for header artwork
* Tolerate unexpected output from `nextflow config` command
* Add social preview image
* Added a [release checklist](.github/RELEASE_CHECKLIST.md) for the tools repo

## [v1.8 - Black Sheep](https://github.com/nf-core/tools/releases/tag/1.8) - [2020-01-27]

### Continuous integration

* GitHub Actions CI workflows are now included in the template pipeline
  * Please update these files to match the existing tests that you have in `.travis.yml`
* Travis CI tests will be deprecated from the next `tools` release
* Linting will generate a warning if GitHub Actions workflows do not exist and if applicable to remove Travis CI workflow file i.e. `.travis.yml`.

### Tools helper code

* Refactored the template synchronisation code to be part of the main nf-core tool
* `nf-core bump-version` now also bumps the version string of the exported conda environment in the Dockerfile
* Updated Blacklist of synced pipelines
* Ignore pre-releases in `nf-core list`
* Updated documentation for `nf-core download`
* Fixed typo in `nf-core launch` final command
* Handle missing pipeline descriptions in `nf-core list`
* Migrate tools package CI to GitHub Actions

### Linting

* Adjusted linting to enable `patch` branches from being tested
* Warn if GitHub Actions workflows do not exist, warn if `.travis.yml` and circleCI are there
* Lint for `Singularity` file and raise error if found [#458](https://github.com/nf-core/tools/issues/458)
* Added linting of GitHub Actions workflows `linting.yml`, `ci.yml` and `branch.yml`
* Warn if pipeline name contains upper case letters or non alphabetical characters [#85](https://github.com/nf-core/tools/issues/85)
* Make CI tests of lint code pass for releases

### Template pipeline

* Fixed incorrect paths in iGenomes config as described in issue [#418](https://github.com/nf-core/tools/issues/418)
* Fixed incorrect usage of non-existent parameter in the template [#446](https://github.com/nf-core/tools/issues/446)
* Add UCSC genomes to `igenomes.config` and add paths to all genome indices
* Change `maxMultiqcEmailFileSize` parameter to `max_multiqc_email_size`
* Export conda environment in Docker file [#349](https://github.com/nf-core/tools/issues/349)
* Change remaining parameters from `camelCase` to `snake_case` [#39](https://github.com/nf-core/hic/issues/39)
  * `--singleEnd` to `--single_end`
  * `--igenomesIgnore` to `--igenomes_ignore`
  * Having the old camelCase versions of these will now throw an error
* Add `autoMounts=true` to default singularity profile
* Add in `markdownlint` checks that were being ignored by default
* Disable ansi logging in the travis CI tests
* Move `params`section from `base.config` to `nextflow.config`
* Use `env` scope to export `PYTHONNOUSERSITE` in `nextflow.config` to prevent conflicts with host Python environment
* Bump minimum Nextflow version to `19.10.0` - required to properly use `env` scope in `nextflow.config`
* Added support for nf-tower in the travis tests, using public mailbox nf-core@mailinator.com
* Add link to [Keep a Changelog](http://keepachangelog.com/en/1.0.0/) and [Semantic Versioning](http://semver.org/spec/v2.0.0.html) to CHANGELOG
* Adjusted `.travis.yml` checks to allow for `patch` branches to be tested
* Add Python 3.7 dependency to the `environment.yml` file
* Remove `awsbatch` profile cf [nf-core/configs#71](https://github.com/nf-core/configs/pull/71)
* Make `scrape_software_versions.py` compatible with Python3 to enable miniconda3 in    [base image PR](https://github.com/nf-core/tools/pull/462)
* Add GitHub Actions workflows and respective linting
* Add `NXF_ANSI_LOG` as global environment variable to template GitHub Actions CI workflow
* Fixed global environment variable in GitHub Actions CI workflow
* Add `--awscli` parameter
* Add `README.txt` path for genomes in `igenomes.config` [nf-core/atacseq#75](https://github.com/nf-core/atacseq/issues/75)
* Fix buggy ANSI codes in pipeline summary log messages
* Add a `TODO` line in the new GitHub Actions CI test files

### Base Docker image

* Use miniconda3 instead of miniconda for a Python 3k base environment
  * If you still need Python 2 for your pipeline, add `conda-forge::python=2.7.4` to the dependencies in your `environment.yml`
* Update conda version to 4.7.12

### Other

* Updated Base Dockerfile to Conda 4.7.10
* Entirely switched from Travis-Ci.org to Travis-Ci.com for template and tools
* Improved core documentation (`-profile`)

## [v1.7 - Titanium Kangaroo](https://github.com/nf-core/tools/releases/tag/1.7) - [2019-10-07]

### Tools helper code

* The tools `create` command now sets up a `TEMPLATE` and a `dev` branch for syncing
* Fixed issue [379](https://github.com/nf-core/tools/issues/379)
* nf-core launch now uses stable parameter schema version 0.1.0
* Check that PR from patch or dev branch is acceptable by linting
* Made code compatible with Python 3.7
* The `download` command now also fetches institutional configs from nf-core/configs
* When listing pipelines, a nicer message is given for the rare case of a detached `HEAD` ref in a locally pulled pipeline. [#297](https://github.com/nf-core/tools/issues/297)
* The `download` command can now compress files into a single archive.
* `nf-core create` now fetches a logo for the pipeline from the nf-core website
* The readme should now be rendered properly on PyPI.

### Syncing

* Can now sync a targeted pipeline via command-line
* Updated Blacklist of synced pipelines
* Removed `chipseq` from Blacklist of synced pipelines
* Fixed issue [#314](https://github.com/nf-core/tools/issues/314)

### Linting

* If the container slug does not contain the nf-core organisation (for example during development on a fork), linting will raise a warning, and an error with release mode on

### Template pipeline

* Add new code for Travis CI to allow PRs from patch branches too
* Fix small typo in central readme of tools for future releases
* Small code polishing + typo fix in the template main.nf file
* Header ANSI codes no longer print `[2m` to console when using `-with-ansi`
* Switched to yaml.safe_load() to fix PyYAML warning that was thrown because of a possible [exploit](https://github.com/yaml/pyyaml/wiki/PyYAML-yaml.load(input)-Deprecation)
* Add `nf-core` citation
* Add proper `nf-core` logo for tools
* Add `Quick Start` section to main README of template
* Fix [Docker RunOptions](https://github.com/nf-core/tools/pull/351) to get UID and GID set in the template
* `Dockerfile` now specifically uses the proper release tag of the nfcore/base image
* Use [`file`](https://github.com/nf-core/tools/pull/354) instead of `new File`
  to avoid weird behavior such as making an `s3:/` directory locally when using
  an AWS S3 bucket as the `--outdir`.
* Fix workflow.onComplete() message when finishing pipeline
* Update URL for joining the nf-core slack to [https://nf-co.re/join/slack](https://nf-co.re/join/slack)
* Add GitHub Action for CI and Linting
* [Increased default time limit](https://github.com/nf-core/tools/issues/370) to 4h
* Add direct link to the pipeline slack channel in the contribution guidelines
* Add contributions and support heading with links to contribution guidelines and link to the pipeline slack channel in the main README
* Fix Parameters JSON due to new versionized structure
* Added conda-forge::r-markdown=1.1 and conda-forge::r-base=3.6.1 to environment
* Plain-text email template now has nf-core ASCII artwork
* Template configured to use logo fetched from website
* New option `--email_on_fail` which only sends emails if the workflow is not successful
* Add file existence check when checking software versions
* Fixed issue [#165](https://github.com/nf-core/tools/issues/165) - Use `checkIfExists`
* Consistent spacing for `if` statements
* Add sensible resource labels to `base.config`

### Other

* Bump `conda` to 4.6.14 in base nf-core Dockerfile
* Added a Code of Conduct to nf-core/tools, as only the template had this before
* TravisCI tests will now also start for PRs from `patch` branches, [to allow fixing critical issues](https://github.com/nf-core/tools/pull/392) without making a new major release

## [v1.6 - Brass Walrus](https://github.com/nf-core/tools/releases/tag/1.6) - [2020-04-09]

### Syncing

* Code refactoring to make the script more readable
* No travis build failure anymore on sync errors
* More verbose logging

### Template pipeline

* awsbatch `work-dir` checking moved to nextflow itself. Removed unsatisfiable check in main.nf template.
* Fixed markdown linting
* Tools CI testing now runs markdown lint on compiled template pipeline
* Migrated large portions of documentation to the [nf-core website](https://github.com/nf-core/nf-co.re/pull/93)
* Removed Gitter references in `.github/` directories for `tools/` and pipeline template.
* Changed `scrape_software_versions.py` to output `.csv` file
* Added `export_plots` parameter to multiqc config
* Corrected some typos as listed [here](https://github.com/nf-core/tools/issues/348) to Guidelines

### Tools helper code

* Drop [nf-core/rnaseq](https://github.com/nf-core/rnaseq]) from `blacklist.json` to make template sync available
* Updated main help command to sort the subcommands in a more logical order
* Updated readme to describe the new `nf-core launch` command
* Fix bugs in `nf-core download`
  * The _latest_ release is now fetched by default if not specified
  * Downloaded pipeline files are now properly executable.
* Fixed bugs in `nf-core list`
  * Sorting now works again
  * Output is partially coloured (better highlighting out of date pipelines)
  * Improved documentation
* Fixed bugs in `nf-core lint`
  * The order of conda channels is now correct, avoiding occasional erroneous errors that packages weren't found ([#207](https://github.com/nf-core/tools/issues/207))
  * Allow edge versions in nf-core pipelines
* Add reporting of ignored errored process
  * As a solution for [#103](https://github.com/nf-core/tools/issues/103))
* Add Bowtie2 and BWA in iGenome config file template

## [v1.5 - Iron Shark](https://github.com/nf-core/tools/releases/tag/1.5) - [2019-03-13]

### Template pipeline

* Dropped Singularity file
* Summary now logs details of the cluster profile used if from [nf-core/configs](https://github.com/nf-core/configs)
* Dockerhub is used in favor of Singularity Hub for pulling when using the Singularity profile
* Changed default container tag from latest to dev
* Brought the logo to life
* Change the default filenames for the pipeline trace files
* Remote fetch of nf-core/configs profiles fails gracefully if offline
* Remove `params.container` and just directly define `process.container` now
* Completion email now includes MultiQC report if not too big
* `params.genome` is now checked if set, to ensure that it's a valid iGenomes key
* Together with nf-core/configs, helper function now checks hostname and suggests a valid config profile
* `awsbatch` executor requires the `tracedir` not to be set to an `s3` bucket.

### Tools helper code

* New `nf-core launch` command to interactively launch nf-core pipelines from command-line
  * Works with a `parameters.settings.json` file shipped with each pipeline
  * Discovers additional `params` from the pipeline dynamically
* Drop Python 3.4 support
* `nf-core list` now only shows a value for _"is local latest version"_ column if there is a local copy.
* Lint markdown formatting in automated tests
  * Added `markdownlint-cli` for checking Markdown syntax in pipelines and tools repo
* Syncing now reads from a `blacklist.json` in order to exclude pipelines from being synced if necessary.
* Added nf-core tools API description to assist developers with the classes and functions available.
  * Docs are automatically built by Travis CI and updated on the nf-co.re website.
* Introduced test for filtering remote workflows by keyword.
* Build tools python API docs
  * Use Travis job for api doc generation and publish

* `nf-core bump-version` now stops before making changes if the linting fails
* Code test coverage
  * Introduced test for filtering remote workflows by keyword
* Linting updates
  * Now properly searches for conda packages in default channels
  * Now correctly validates version pinning for packages from PyPI
  * Updates for changes to `process.container` definition

### Other

* Bump `conda` to 4.6.7 in base nf-core Dockerfile

## [v1.4 - Tantalum Butterfly](https://github.com/nf-core/tools/releases/tag/1.4) - [2018-12-12]

### Template pipeline

* Institutional custom config profiles moved to github `nf-core/configs`
  * These will now be maintained centrally as opposed to being shipped with the pipelines in `conf/`
  * Load `base.config` by default for all profiles
  * Removed profiles named `standard` and `none`
  * Added parameter `--igenomesIgnore` so `igenomes.config` is not loaded if parameter clashes are observed
  * Added parameter `--custom_config_version` for custom config version control. Can use this parameter to provide commit id for reproducibility. Defaults to `master`
  * Deleted custom configs from template in `conf/` directory i.e. `uzh.config`, `binac.config` and `cfc.config`
* `multiqc_config` and `output_md` are now put into channels instead of using the files directly (see issue [#222](https://github.com/nf-core/tools/issues/222))
* Added `local.md` to cookiecutter template in `docs/configuration/`. This was referenced in `README.md` but not present.
* Major overhaul of docs to add/remove parameters, unify linking of files and added description for providing custom configs where necessary
* Travis: Pull the `dev` tagged docker image for testing
* Removed UPPMAX-specific documentation from the template.

### Tools helper code

* Make Travis CI tests fail on pull requests if the `CHANGELOG.md` file hasn't been updated
* Minor bugfixing in Python code (eg. removing unused import statements)
* Made the web requests caching work on multi-user installations
* Handle exception if nextflow isn't installed
* Linting: Update for Travis: Pull the `dev` tagged docker image for testing

## [v1.3 - Citreous Swordfish](https://github.com/nf-core/tools/releases/tag/1.3) - [2018-11-21]

* `nf-core create` command line interface updated
  * Interactive prompts for required arguments if not given
  * New flag for workflow author
* Updated channel order for bioconda/conda-forge channels in environment.yaml
* Increased code coverage for sub command `create` and `licenses`
* Fixed nasty dependency hell issue between `pytest` and `py` package in Python 3.4.x
* Introduced `.coveragerc` for pytest-cov configuration, which excludes the pipeline template now from being reported
* Fix [189](https://github.com/nf-core/tools/issues/189): Check for given conda and PyPi package dependencies, if their versions exist
* Added profiles for `cfc`,`binac`, `uzh` that can be synced across pipelines
  * Ordering alphabetically for profiles now
* Added `pip install --upgrade pip` to `.travis.yml` to update pip in the Travis CI environment

## [v1.2](https://github.com/nf-core/tools/releases/tag/1.2) - [2018-10-01]

* Updated the `nf-core release` command
  * Now called `nf-core bump-versions` instead
  * New flag `--nextflow` to change the required nextflow version instead
* Template updates
  * Simpler installation of the `nf-core` helper tool, now directly from PyPI
  * Bump minimum nextflow version to `0.32.0` - required for built in `manifest.nextflowVersion` check and access to `workflow.manifest` variables from within nextflow scripts
  * New `withName` syntax for configs
  * Travis tests fail if PRs come against the `master` branch, slightly refactored
  * Improved GitHub contributing instructions and pull request / issue templates
* New lint tests
  * `.travis.yml` test for PRs made against the `master` branch
  * Automatic `--release` option not used if the travis repo is `nf-core/tools`
  * Warnings if depreciated variables `params.version` and `params.nf_required_version` are found
* New `nf-core licences` subcommand to show licence for each conda package in a workflow
* `nf-core list` now has options for sorting pipeline nicely
* Latest version of conda used in nf-core base docker image
* Updated PyPI deployment to  correctly parse the markdown readme (hopefully!)
* New GitHub contributing instructions and pull request template

## [v1.1](https://github.com/nf-core/tools/releases/tag/1.1) - [2018-08-14]

Very large release containing lots of work from the first nf-core hackathon, held in SciLifeLab Stockholm.

* The [Cookiecutter template](https://github.com/nf-core/cookiecutter) has been merged into tools
  * The old repo above has been archived
  * New pipelines are now created using the command `nf-core create`
  * The nf-core template and associated linting are now controlled under the same version system
* Large number of template updates and associated linting changes
  * New simplified cookiecutter variable usage
  * Refactored documentation - simplified and reduced duplication
  * Better `manifest` variables instead of `params` for pipeline name and version
  * New integrated nextflow version checking
  * Updated travis docker pull command to use tagging to allow release tests to pass
  * Reverted Docker and Singularity syntax to use `ENV` hack again
* Improved Python readme parsing for PyPI
* Updated Travis tests to check that the correct `dev` branch is being targeted
* New sync tool to automate pipeline updates
  * Once initial merges are complete, a nf-core bot account will create PRs for future template updates

## [v1.0.1](https://github.com/nf-core/tools/releases/tag/1.0.1) - [2018-07-18]

The version 1.0 of nf-core tools cannot be installed from PyPi. This patch fixes it, by getting rid of the requirements.txt plus declaring the dependent modules in the setup.py directly.

## [v1.0](https://github.com/nf-core/tools/releases/tag/1.0) - [2018-06-12]

Initial release of the nf-core helper tools package. Currently includes four subcommands:

* `nf-core list`: List nf-core pipelines with local info
* `nf-core download`: Download a pipeline and singularity container
* `nf-core lint`: Check pipeline against nf-core guidelines
* `nf-core release`: Update nf-core pipeline version number<|MERGE_RESOLUTION|>--- conflicted
+++ resolved
@@ -6,11 +6,8 @@
 
 ### Template
 
-<<<<<<< HEAD
 * Make branch-protection CI comments work with PRs from forks [[#765](https://github.com/nf-core/tools/issues/765)]
-=======
 * Updated GitHub issue templates, which had stopped working
->>>>>>> 73fb385f
 
 ### Linting
 
