--- conflicted
+++ resolved
@@ -679,12 +679,10 @@
 @click.option("--local", is_flag=True, help="Run additional lint tests for local modules")
 @click.option("--passed", is_flag=True, help="Show passed tests")
 @click.option("--fix-version", is_flag=True, help="Fix the module version if a newer version is available")
-<<<<<<< HEAD
 @common_options
-def lint(ctx, tool, dir, key, all, fail_warned, local, passed, fix_version, hide_progress):  # pylint: disable=redefined-outer-name
-=======
-def lint(ctx, tool, dir, key, all, fail_warned, local, passed, fix_version):  # pylint: disable=redefined-outer-name
->>>>>>> 798d415c
+def lint(
+    ctx, tool, dir, key, all, fail_warned, local, passed, fix_version, hide_progress
+):  # pylint: disable=redefined-outer-name
     """
     Lint one or more modules in a directory.
 
