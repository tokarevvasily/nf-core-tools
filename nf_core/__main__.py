#!/usr/bin/env python
""" nf-core: Helper tools for use with nf-core Nextflow pipelines. """

from rich import print
import logging
import os
import re
import rich.console
import rich.logging
import rich.traceback
import rich_click as click
import sys

import nf_core
import nf_core.bump_version
import nf_core.create
import nf_core.download
import nf_core.launch
import nf_core.licences
import nf_core.lint
import nf_core.list
import nf_core.modules
import nf_core.schema
import nf_core.sync
import nf_core.utils

# Set up logging as the root logger
# Submodules should all traverse back to this
log = logging.getLogger()

# Set up nicer formatting of click cli help messages
click.rich_click.MAX_WIDTH = 100
click.rich_click.USE_RICH_MARKUP = True
click.rich_click.COMMAND_GROUPS = {
    "nf-core": [
        {
            "name": "Commands for users",
            "commands": ["list", "launch", "download", "licences"],
        },
        {
            "name": "Commands for developers",
            "commands": ["create", "lint", "modules", "schema", "bump-version", "sync"],
        },
    ],
    "nf-core modules": [
        {
            "name": "For pipelines",
            "commands": ["list", "install", "update", "remove"],
        },
        {
            "name": "Developing new modules",
            "commands": ["create", "create-test-yml", "lint", "bump-versions"],
        },
    ],
}
click.rich_click.OPTION_GROUPS = {
    "nf-core modules list local": [{"options": ["--dir", "--json", "--help"]}],
}


def run_nf_core():
    # Set up rich stderr console
    stderr = rich.console.Console(stderr=True, force_terminal=nf_core.utils.rich_force_colors())

    # Set up the rich traceback
    rich.traceback.install(console=stderr, width=200, word_wrap=True, extra_lines=1)

    # Print nf-core header
    stderr.print("\n[green]{},--.[grey39]/[green],-.".format(" " * 42), highlight=False)
    stderr.print("[blue]          ___     __   __   __   ___     [green]/,-._.--~\\", highlight=False)
    stderr.print("[blue]    |\ | |__  __ /  ` /  \ |__) |__      [yellow]   }  {", highlight=False)
    stderr.print("[blue]    | \| |       \__, \__/ |  \ |___     [green]\`-._,-`-,", highlight=False)
    stderr.print("[green]                                          `._,._,'\n", highlight=False)
    stderr.print(
        f"[grey39]    nf-core/tools version {nf_core.__version__} - [link=https://nf-co.re]https://nf-co.re[/]",
        highlight=False,
    )
    try:
        is_outdated, current_vers, remote_vers = nf_core.utils.check_if_outdated()
        if is_outdated:
            stderr.print(
                "[bold bright_yellow]    There is a new version of nf-core/tools available! ({})".format(remote_vers),
                highlight=False,
            )
    except Exception as e:
        log.debug("Could not check latest version: {}".format(e))
    stderr.print("\n")

    # Lanch the click cli
    nf_core_cli()


@click.group(context_settings=dict(help_option_names=["-h", "--help"]))
@click.version_option(nf_core.__version__)
@click.option("-v", "--verbose", is_flag=True, default=False, help="Print verbose output to the console.")
@click.option("-l", "--log-file", help="Save a verbose log to a file.", metavar="<filename>")
def nf_core_cli(verbose, log_file):
    """
    nf-core/tools provides a set of helper tools for use with nf-core Nextflow pipelines.

    It is designed for both end-users running pipelines and also developers creating new pipelines.
    """
    # Set the base logger to output DEBUG
    log.setLevel(logging.DEBUG)

    # Set up logs to the console
    log.addHandler(
        rich.logging.RichHandler(
            level=logging.DEBUG if verbose else logging.INFO,
            console=rich.console.Console(stderr=True, force_terminal=nf_core.utils.rich_force_colors()),
            show_time=False,
            markup=True,
        )
    )

    # Set up logs to a file if we asked for one
    if log_file:
        log_fh = logging.FileHandler(log_file, encoding="utf-8")
        log_fh.setLevel(logging.DEBUG)
        log_fh.setFormatter(logging.Formatter("[%(asctime)s] %(name)-20s [%(levelname)-7s]  %(message)s"))
        log.addHandler(log_fh)


# nf-core list
@nf_core_cli.command()
@click.argument("keywords", required=False, nargs=-1, metavar="<filter keywords>")
@click.option(
    "-s",
    "--sort",
    type=click.Choice(["release", "pulled", "name", "stars"]),
    default="release",
    help="How to sort listed pipelines",
)
@click.option("--json", is_flag=True, default=False, help="Print full output as JSON")
@click.option("--show-archived", is_flag=True, default=False, help="Print archived workflows")
def list(keywords, sort, json, show_archived):
    """
    List available nf-core pipelines with local info.

    Checks the web for a list of nf-core pipelines with their latest releases.
    Shows which nf-core pipelines you have pulled locally and whether they are up to date.
    """
    print(nf_core.list.list_workflows(keywords, sort, json, show_archived))


# nf-core launch
@nf_core_cli.command()
@click.argument("pipeline", required=False, metavar="<pipeline name>")
@click.option("-r", "--revision", help="Release/branch/SHA of the project to run (if remote)")
@click.option("-i", "--id", help="ID for web-gui launch parameter set")
@click.option(
    "-c", "--command-only", is_flag=True, default=False, help="Create Nextflow command with params (no params file)"
)
@click.option(
    "-o",
    "--params-out",
    type=click.Path(),
    default=os.path.join(os.getcwd(), "nf-params.json"),
    help="Path to save run parameters file",
)
@click.option(
    "-p", "--params-in", type=click.Path(exists=True), help="Set of input run params to use from a previous run"
)
@click.option(
    "-a", "--save-all", is_flag=True, default=False, help="Save all parameters, even if unchanged from default"
)
@click.option(
    "-x", "--show-hidden", is_flag=True, default=False, help="Show hidden params which don't normally need changing"
)
@click.option(
    "-u", "--url", type=str, default="https://nf-co.re/launch", help="Customise the builder URL (for development work)"
)
def launch(pipeline, id, revision, command_only, params_in, params_out, save_all, show_hidden, url):
    """
    Launch a pipeline using a web GUI or command line prompts.

    Uses the pipeline schema file to collect inputs for all available pipeline
    parameters. Parameter names, descriptions and help text are shown.
    The pipeline schema is used to validate all inputs as they are entered.

    When finished, saves a file with the selected parameters which can be
    passed to Nextflow using the -params-file option.

    Run using a remote pipeline name (such as GitHub `user/repo` or a URL),
    a local pipeline directory or an ID from the nf-core web launch tool.
    """
    launcher = nf_core.launch.Launch(
        pipeline, revision, command_only, params_in, params_out, save_all, show_hidden, url, id
    )
    if launcher.launch_pipeline() == False:
        sys.exit(1)


# nf-core download
@nf_core_cli.command()
@click.argument("pipeline", required=False, metavar="<pipeline name>")
@click.option("-r", "--revision", type=str, help="Pipeline release")
@click.option("-o", "--outdir", type=str, help="Output directory")
@click.option(
    "-x", "--compress", type=click.Choice(["tar.gz", "tar.bz2", "zip", "none"]), help="Archive compression type"
)
@click.option("-f", "--force", is_flag=True, default=False, help="Overwrite existing files")
@click.option(
    "-c", "--container", type=click.Choice(["none", "singularity"]), help="Download software container images"
)
@click.option(
    "--singularity-cache-only/--singularity-cache-copy",
    help="Don't / do copy images to the output directory and set 'singularity.cacheDir' in workflow",
)
@click.option("-p", "--parallel-downloads", type=int, default=4, help="Number of parallel image downloads")
def download(pipeline, revision, outdir, compress, force, container, singularity_cache_only, parallel_downloads):
    """
    Download a pipeline, nf-core/configs and pipeline singularity images.

    Collects all files in a single archive and configures the downloaded
    workflow to use relative paths to the configs and singularity images.
    """
    dl = nf_core.download.DownloadWorkflow(
        pipeline, revision, outdir, compress, force, container, singularity_cache_only, parallel_downloads
    )
    dl.download_workflow()


# nf-core licences
@nf_core_cli.command()
@click.argument("pipeline", required=True, metavar="<pipeline name>")
@click.option("--json", is_flag=True, default=False, help="Print output in JSON")
def licences(pipeline, json):
    """
    List software licences for a given workflow.

    Checks the pipeline environment.yml file which lists all conda software packages.
    Each of these is queried against the anaconda.org API to find the licence.
    Package name, version and licence is printed to the command line.
    """
    lic = nf_core.licences.WorkflowLicences(pipeline)
    lic.as_json = json
    try:
        print(lic.run_licences())
    except LookupError as e:
        log.error(e)
        sys.exit(1)


def validate_wf_name_prompt(ctx, opts, value):
    """Force the workflow name to meet the nf-core requirements"""
    if not re.match(r"^[a-z]+$", value):
        log.error("[red]Invalid workflow name: must be lowercase without punctuation.")
        value = click.prompt(opts.prompt)
        return validate_wf_name_prompt(ctx, opts, value)
    return value


# nf-core create
@nf_core_cli.command()
@click.option(
    "-n",
    "--name",
    prompt="Workflow Name",
    callback=validate_wf_name_prompt,
    type=str,
    help="The name of your new pipeline",
)
@click.option("-d", "--description", prompt=True, type=str, help="A short description of your pipeline")
@click.option("-a", "--author", prompt=True, type=str, help="Name of the main author(s)")
@click.option("--version", type=str, default="1.0dev", help="The initial version number to use")
@click.option("--no-git", is_flag=True, default=False, help="Do not initialise pipeline as new git repository")
@click.option("-f", "--force", is_flag=True, default=False, help="Overwrite output directory if it already exists")
@click.option("-o", "--outdir", type=str, help="Output directory for new pipeline (default: pipeline name)")
def create(name, description, author, version, no_git, force, outdir):
    """
    Create a new pipeline using the nf-core template.

    Uses the nf-core template to make a skeleton Nextflow pipeline with all required
    files, boilerplate code and bfest-practices.
    """
    create_obj = nf_core.create.PipelineCreate(name, description, author, version, no_git, force, outdir)
    create_obj.init_pipeline()


# nf-core lint
@nf_core_cli.command()
@click.option(
    "-d",
    "--dir",
    type=click.Path(exists=True),
    default=".",
    help="Pipeline directory [dim]\[default: current working directory][/]",
)
@click.option(
    "--release",
    is_flag=True,
    default=os.path.basename(os.path.dirname(os.environ.get("GITHUB_REF", "").strip(" '\""))) == "master"
    and os.environ.get("GITHUB_REPOSITORY", "").startswith("nf-core/")
    and not os.environ.get("GITHUB_REPOSITORY", "") == "nf-core/tools",
    help="Execute additional checks for release-ready workflows.",
)
@click.option(
    "-f", "--fix", type=str, metavar="<test>", multiple=True, help="Attempt to automatically fix specified lint test"
)
@click.option("-k", "--key", type=str, metavar="<test>", multiple=True, help="Run only these lint tests")
@click.option("-p", "--show-passed", is_flag=True, help="Show passing tests on the command line")
@click.option("-i", "--fail-ignored", is_flag=True, help="Convert ignored tests to failures")
@click.option("--markdown", type=str, metavar="<filename>", help="File to write linting results to (Markdown)")
@click.option("--json", type=str, metavar="<filename>", help="File to write linting results to (JSON)")
def lint(dir, release, fix, key, show_passed, fail_ignored, markdown, json):
    """
    Check pipeline code against nf-core guidelines.

    Runs a large number of automated tests to ensure that the supplied pipeline
    meets the nf-core guidelines. Documentation of all lint tests can be found
    on the nf-core website: [link=https://nf-co.re/tools-docs/]https://nf-co.re/tools-docs/[/]

    You can ignore tests using a file called [blue].nf-core-lint.yaml[/] [i](if you have a good reason!)[/].
    See the documentation for details.
    """

    # Check if pipeline directory is a pipeline
    try:
        nf_core.utils.is_pipeline_directory(dir)
    except UserWarning as e:
        log.error(e)
        sys.exit(1)

    # Run the lint tests!
    try:
        lint_obj, module_lint_obj = nf_core.lint.run_linting(
            dir, release, fix, key, show_passed, fail_ignored, markdown, json
        )
        if len(lint_obj.failed) + len(module_lint_obj.failed) > 0:
            sys.exit(1)
    except AssertionError as e:
        log.critical(e)
        sys.exit(1)
    except UserWarning as e:
        log.error(e)
        sys.exit(1)


# nf-core modules subcommands
@nf_core_cli.group()
@click.option(
    "-g",
    "--github-repository",
    type=str,
    default="nf-core/modules",
    help="GitHub repository hosting modules.",
)
@click.option("-b", "--branch", type=str, default="master", help="Branch of GitHub repository hosting modules.")
@click.pass_context
def modules(ctx, github_repository, branch):
    """
    Commands to manage Nextflow DSL2 modules (tool wrappers).
    """
    # ensure that ctx.obj exists and is a dict (in case `cli()` is called
    # by means other than the `if` block below)
    ctx.ensure_object(dict)

    # Make repository object to pass to subcommands
    try:
        ctx.obj["modules_repo_obj"] = nf_core.modules.ModulesRepo(github_repository, branch)
    except LookupError as e:
        log.critical(e)
        sys.exit(1)


# nf-core modules list subcommands
@modules.group()
@click.pass_context
def list(ctx):
    """
    List modules in a local pipeline or remote repository.
    """
    pass


# nf-core modules list remote
@list.command()
@click.pass_context
@click.argument("keywords", required=False, nargs=-1, metavar="<filter keywords>")
@click.option("-j", "--json", is_flag=True, help="Print as JSON to stdout")
def remote(ctx, keywords, json):
    """
    List modules in a remote GitHub repo [dim i](e.g [link=https://github.com/nf-core/modules]nf-core/modules[/])[/].
    """
    try:
        module_list = nf_core.modules.ModuleList(None, remote=True)
        module_list.modules_repo = ctx.obj["modules_repo_obj"]
        print(module_list.list_modules(keywords, json))
    except UserWarning as e:
        log.critical(e)
        sys.exit(1)


# nf-core modules list local
@list.command()
@click.pass_context
@click.argument("keywords", required=False, nargs=-1, metavar="<filter keywords>")
@click.option("-j", "--json", is_flag=True, help="Print as JSON to stdout")
@click.option(
    "-d",
    "--dir",
    type=click.Path(exists=True),
    default=".",
    help="Pipeline directory. [dim]\[default: Current working directory][/]",
)
def local(ctx, keywords, json, dir):
    """
    List modules installed locally in a pipeline
    """
    try:
        module_list = nf_core.modules.ModuleList(dir, remote=False)
        module_list.modules_repo = ctx.obj["modules_repo_obj"]
        print(module_list.list_modules(keywords, json))
    except UserWarning as e:
        log.critical(e)
        sys.exit(1)


# nf-core modules install
@modules.command()
@click.pass_context
@click.argument("tool", type=str, required=False, metavar="<tool> or <tool/subtool>")
@click.option(
    "-d",
    "--dir",
    type=click.Path(exists=True),
    default=".",
    help="Pipeline directory. [dim]\[default: current working directory][/]",
)
@click.option("-p", "--prompt", is_flag=True, default=False, help="Prompt for the version of the module")
@click.option("-f", "--force", is_flag=True, default=False, help="Force reinstallation of module if it already exists")
@click.option("-s", "--sha", type=str, metavar="<commit sha>", help="Install module at commit SHA")
def install(ctx, tool, dir, prompt, force, sha):
    """
    Install DSL2 modules within a pipeline.

    Fetches and installs module files from a remote repo e.g. nf-core/modules.
    """
    try:
        module_install = nf_core.modules.ModuleInstall(dir, force=force, prompt=prompt, sha=sha)
        module_install.modules_repo = ctx.obj["modules_repo_obj"]
        exit_status = module_install.install(tool)
        if not exit_status and all:
            sys.exit(1)
    except UserWarning as e:
        log.error(e)
        sys.exit(1)


# nf-core modules update
@modules.command()
@click.pass_context
@click.argument("tool", type=str, required=False, metavar="<tool> or <tool/subtool>")
@click.option(
    "-d",
    "--dir",
    type=click.Path(exists=True),
    default=".",
    help="Pipeline directory. [dim]\[default: current working directory][/]",
)
@click.option("-f", "--force", is_flag=True, default=False, help="Force update of module")
@click.option("-p", "--prompt", is_flag=True, default=False, help="Prompt for the version of the module")
@click.option("-s", "--sha", type=str, metavar="<commit sha>", help="Install module at commit SHA")
@click.option("-a", "--all", is_flag=True, default=False, help="Update all modules installed in pipeline")
@click.option(
    "-c", "--diff", is_flag=True, default=False, help="Show differences between module versions before updating"
)
def update(ctx, tool, dir, force, prompt, sha, all, diff):
    """
    Update DSL2 modules within a pipeline.

    Fetches and updates module files from a remote repo e.g. nf-core/modules.
    """
    try:
        module_install = nf_core.modules.ModuleUpdate(
            dir, force=force, prompt=prompt, sha=sha, update_all=all, diff=diff
        )
        module_install.modules_repo = ctx.obj["modules_repo_obj"]
        exit_status = module_install.update(tool)
        if not exit_status and all:
            sys.exit(1)
    except UserWarning as e:
        log.error(e)
        sys.exit(1)


# nf-core modules remove
@modules.command()
@click.pass_context
@click.argument("tool", type=str, required=False, metavar="<tool> or <tool/subtool>")
@click.option(
    "-d",
    "--dir",
    type=click.Path(exists=True),
    default=".",
    help="Pipeline directory. [dim]\[default: current working directory][/]",
)
def remove(ctx, dir, tool):
    """
    Remove a module from a pipeline.
    """
    try:
        module_remove = nf_core.modules.ModuleRemove(dir)
        module_remove.modules_repo = ctx.obj["modules_repo_obj"]
        module_remove.remove(tool)
    except UserWarning as e:
        log.critical(e)
        sys.exit(1)


# nf-core modules create
@modules.command("create")
@click.pass_context
@click.argument("tool", type=str, required=False, metavar="<tool> or <tool/subtool>")
@click.option("-d", "--dir", type=click.Path(exists=True), default=".", metavar="<directory>")
@click.option("-a", "--author", type=str, metavar="<author>", help="Module author's GitHub username prefixed with '@'")
@click.option("-l", "--label", type=str, metavar="<process label>", help="Standard resource label for process")
@click.option("-m", "--meta", is_flag=True, default=False, help="Use Groovy meta map for sample information")
@click.option("-n", "--no-meta", is_flag=True, default=False, help="Don't use meta map for sample information")
@click.option("-f", "--force", is_flag=True, default=False, help="Overwrite any files if they already exist")
@click.option("-c", "--conda-name", type=str, default=None, help="Name of the conda package to use")
@click.option("-r", "--repo-type", type=click.Choice(["pipeline", "modules"]), default=None, help="Type of repository")
def create_module(ctx, tool, dir, author, label, meta, no_meta, force, conda_name, repo_type):
    """
    Create a new DSL2 module from the nf-core template.

    If the specified directory is a pipeline, this function creates a file called
    'modules/local/tool_subtool.nf'

    If the specified directory is a clone of nf-core/modules, it creates or modifies files
    in 'modules/', 'tests/modules' and 'tests/config/pytest_modules.yml'
    """
    # Combine two bool flags into one variable
    has_meta = None
    if meta and no_meta:
        log.critical("Both arguments '--meta' and '--no-meta' given. Please pick one.")
    elif meta:
        has_meta = True
    elif no_meta:
        has_meta = False

    # Run function
    try:
        module_create = nf_core.modules.ModuleCreate(dir, tool, author, label, has_meta, force, conda_name, repo_type)
        module_create.create()
    except UserWarning as e:
        log.critical(e)
        sys.exit(1)


# nf-core modules create-test-yml
@modules.command("create-test-yml")
@click.pass_context
@click.argument("tool", type=str, required=False, metavar="<tool> or <tool/subtool>")
@click.option("-t", "--run-tests", is_flag=True, default=False, help="Run the test workflows")
@click.option("-o", "--output", type=str, help="Path for output YAML file")
@click.option("-f", "--force", is_flag=True, default=False, help="Overwrite output YAML file if it already exists")
@click.option("-p", "--no-prompts", is_flag=True, default=False, help="Use defaults without prompting")
def create_test_yml(ctx, tool, run_tests, output, force, no_prompts):
    """
    Auto-generate a test.yml file for a new module.

    Given the name of a module, runs the Nextflow test command and automatically generate
    the required `test.yml` file based on the output files.
    """
    try:
        meta_builder = nf_core.modules.ModulesTestYmlBuilder(tool, run_tests, output, force, no_prompts)
        meta_builder.run()
    except UserWarning as e:
        log.critical(e)
        sys.exit(1)


# nf-core modules lint
@modules.command()
@click.pass_context
@click.argument("tool", type=str, required=False, metavar="<tool> or <tool/subtool>")
@click.option("-d", "--dir", type=click.Path(exists=True), default=".", metavar="<pipeline/modules directory>")
@click.option("-k", "--key", type=str, metavar="<test>", multiple=True, help="Run only these lint tests")
@click.option("-a", "--all", is_flag=True, help="Run on all modules")
@click.option("--local", is_flag=True, help="Run additional lint tests for local modules")
@click.option("--passed", is_flag=True, help="Show passed tests")
def lint(ctx, tool, dir, key, all, local, passed):
    """
    Lint one or more modules in a directory.

    Checks DSL2 module code against nf-core guidelines to ensure
    that all modules follow the same standards.

    Test modules within a pipeline or a clone of the
    nf-core/modules repository.
    """
    try:
        module_lint = nf_core.modules.ModuleLint(dir=dir)
        module_lint.modules_repo = ctx.obj["modules_repo_obj"]
        module_lint.lint(module=tool, key=key, all_modules=all, print_results=True, local=local, show_passed=passed)
        if len(module_lint.failed) > 0:
            sys.exit(1)
    except nf_core.modules.lint.ModuleLintException as e:
        log.error(e)
        sys.exit(1)
    except UserWarning as e:
        log.critical(e)
        sys.exit(1)


# nf-core modules bump-versions
@modules.command()
@click.pass_context
@click.argument("tool", type=str, required=False, metavar="<tool> or <tool/subtool>")
@click.option("-d", "--dir", type=click.Path(exists=True), default=".", metavar="<nf-core/modules directory>")
@click.option("-a", "--all", is_flag=True, help="Run on all modules")
@click.option("-s", "--show-all", is_flag=True, help="Show up-to-date modules in results too")
def bump_versions(ctx, tool, dir, all, show_all):
    """
    Bump versions for one or more modules in a clone of
    the nf-core/modules repo.
    """
    try:
        version_bumper = nf_core.modules.bump_versions.ModuleVersionBumper(pipeline_dir=dir)
        version_bumper.bump_versions(module=tool, all_modules=all, show_uptodate=show_all)
    except nf_core.modules.module_utils.ModuleException as e:
        log.error(e)
        sys.exit(1)
    except UserWarning as e:
        log.critical(e)
        sys.exit(1)


# nf-core schema subcommands
@nf_core_cli.group()
def schema():
    """
    Suite of tools for developers to manage pipeline schema.

    All nf-core pipelines should have a nextflow_schema.json file in their
    root directory that describes the different pipeline parameters.
    """
    pass


# nf-core schema validate
@schema.command()
@click.argument("pipeline", required=True, metavar="<pipeline name>")
@click.argument("params", type=click.Path(exists=True), required=True, metavar="<JSON params file>")
def validate(pipeline, params):
    """
    Validate a set of parameters against a pipeline schema.

    Nextflow can be run using the -params-file flag, which loads
    script parameters from a JSON file.

    This command takes such a file and validates it against the pipeline
    schema, checking whether all schema rules are satisfied.
    """
    schema_obj = nf_core.schema.PipelineSchema()
    try:
        schema_obj.get_schema_path(pipeline)
        # Load and check schema
        schema_obj.load_lint_schema()
    except AssertionError as e:
        log.error(e)
        sys.exit(1)
    schema_obj.load_input_params(params)
    try:
        schema_obj.validate_params()
    except AssertionError as e:
        sys.exit(1)


# nf-core schema build
@schema.command()
@click.option(
    "-d",
    "--dir",
    type=click.Path(exists=True),
    default=".",
    help="Pipeline directory. [dim]\[default: current working directory][/]",
)
@click.option("--no-prompts", is_flag=True, help="Do not confirm changes, just update parameters and exit")
@click.option("--web-only", is_flag=True, help="Skip building using Nextflow config, just launch the web tool")
@click.option(
    "--url",
    type=str,
    default="https://nf-co.re/pipeline_schema_builder",
    help="Customise the builder URL (for development work)",
)
def build(dir, no_prompts, web_only, url):
    """
    Interactively build a pipeline schema from Nextflow params.

    Automatically detects parameters from the pipeline config and main.nf and
    compares these to the pipeline schema. Prompts to add or remove parameters
    if the two do not match one another.

    Once all parameters are accounted for, can launch a web GUI tool on the
    https://nf-co.re website where you can annotate and organise parameters.
    Listens for this to be completed and saves the updated schema.
    """
    try:
        schema_obj = nf_core.schema.PipelineSchema()
        if schema_obj.build_schema(dir, no_prompts, web_only, url) is False:
            sys.exit(1)
    except (UserWarning, AssertionError) as e:
        log.error(e)
        sys.exit(1)


# nf-core schema lint
@schema.command()
@click.argument("schema_path", type=click.Path(exists=True), required=True, metavar="<pipeline schema>")
def lint(schema_path):
    """
    Check that a given pipeline schema is valid.

    Checks whether the pipeline schema validates as JSON Schema Draft 7
    and adheres to the additional nf-core schema requirements.

    This function runs as part of the nf-core lint command, this is a convenience
    command that does just the schema linting nice and quickly.
    """
    schema_obj = nf_core.schema.PipelineSchema()
    try:
        schema_obj.get_schema_path(schema_path)
        schema_obj.load_lint_schema()
        # Validate title and description - just warnings as schema should still work fine
        try:
            schema_obj.validate_schema_title_description()
        except AssertionError as e:
            log.warning(e)
    except AssertionError as e:
        sys.exit(1)


<<<<<<< HEAD
@schema.command(help_priority=4)
@click.argument("schema_path", type=click.Path(exists=True), required=True, metavar="<pipeline schema>")
@click.option("-o", "--output", type=str, metavar="<filename>", help="Output filename. Defaults to standard out.")
@click.option(
    "-x", "--format", type=click.Choice(["markdown", "html"]), default="markdown", help="Format to output docs in."
)
@click.option("-f", "--force", is_flag=True, default=False, help="Overwrite existing files")
@click.option(
    "-c",
    "--columns",
    type=str,
    metavar="<columns_list>",
    help="CSV list of columns to include in the parameter tables (parameter,description,type,default,required,hidden)",
    default="parameter,description,type,default,required,hidden",
)
def docs(schema_path, output, format, force, columns):
    """
    Outputs parameter documentation for a pipeline schema.
    """
    schema_obj = nf_core.schema.PipelineSchema()
    try:
        schema_obj.get_schema_path(schema_path)
        schema_obj.load_schema()
        schema_obj.print_documentation(output, format, force, columns.split(","))
    except AssertionError as e:
        log.error(e)
        sys.exit(1)


@nf_core_cli.command("bump-version", help_priority=9)
=======
# nf-core bump-version
@nf_core_cli.command("bump-version")
>>>>>>> 5b32ed14
@click.argument("new_version", required=True, metavar="<new version>")
@click.option(
    "-d",
    "--dir",
    type=click.Path(exists=True),
    default=".",
    help="Pipeline directory. [dim]\[default: current working directory][/]",
)
@click.option(
    "-n", "--nextflow", is_flag=True, default=False, help="Bump required nextflow version instead of pipeline version"
)
def bump_version(new_version, dir, nextflow):
    """
    Update nf-core pipeline version number.

    The pipeline version number is mentioned in a lot of different places
    in nf-core pipelines. This tool updates the version for you automatically,
    so that you don't accidentally miss any.

    Should be used for each pipeline release, and again for the next
    development version after release.

    As well as the pipeline version, you can also change the required version of Nextflow.
    """
    try:
        # Check if pipeline directory contains necessary files
        nf_core.utils.is_pipeline_directory(dir)

        # Make a pipeline object and load config etc
        pipeline_obj = nf_core.utils.Pipeline(dir)
        pipeline_obj._load()

        # Bump the pipeline version number
        if not nextflow:
            nf_core.bump_version.bump_pipeline_version(pipeline_obj, new_version)
        else:
            nf_core.bump_version.bump_nextflow_version(pipeline_obj, new_version)
    except UserWarning as e:
        log.error(e)
        sys.exit(1)


# nf-core sync
@nf_core_cli.command("sync")
@click.option(
    "-d",
    "--dir",
    type=click.Path(exists=True),
    default=".",
    help="Pipeline directory. [dim]\[default: current working directory][/]",
)
@click.option("-b", "--from-branch", type=str, help="The git branch to use to fetch workflow variables.")
@click.option("-p", "--pull-request", is_flag=True, default=False, help="Make a GitHub pull-request with the changes.")
@click.option("-g", "--github-repository", type=str, help="GitHub PR: target repository.")
@click.option("-u", "--username", type=str, help="GitHub PR: auth username.")
def sync(dir, from_branch, pull_request, github_repository, username):
    """
    Sync a pipeline [cyan i]TEMPLATE[/] branch with the nf-core template.

    To keep nf-core pipelines up to date with improvements in the main
    template, we use a method of synchronisation that uses a special
    git branch called [cyan i]TEMPLATE[/].

    This command updates the [cyan i]TEMPLATE[/] branch with the latest version of
    the nf-core template, so that these updates can be synchronised with
    the pipeline. It is run automatically for all pipelines when ever a
    new release of [link=https://github.com/nf-core/tools]nf-core/tools[/link] (and the included template) is made.
    """
    # Check if pipeline directory contains necessary files
    try:
        nf_core.utils.is_pipeline_directory(dir)
    except UserWarning:
        raise

    # Sync the given pipeline dir
    sync_obj = nf_core.sync.PipelineSync(dir, from_branch, pull_request, github_repository, username)
    try:
        sync_obj.sync()
    except (nf_core.sync.SyncException, nf_core.sync.PullRequestException) as e:
        log.error(e)
        sys.exit(1)


# Main script is being run - launch the CLI
if __name__ == "__main__":
    run_nf_core()<|MERGE_RESOLUTION|>--- conflicted
+++ resolved
@@ -733,8 +733,7 @@
         sys.exit(1)
 
 
-<<<<<<< HEAD
-@schema.command(help_priority=4)
+@schema.command()
 @click.argument("schema_path", type=click.Path(exists=True), required=True, metavar="<pipeline schema>")
 @click.option("-o", "--output", type=str, metavar="<filename>", help="Output filename. Defaults to standard out.")
 @click.option(
@@ -763,11 +762,8 @@
         sys.exit(1)
 
 
-@nf_core_cli.command("bump-version", help_priority=9)
-=======
 # nf-core bump-version
 @nf_core_cli.command("bump-version")
->>>>>>> 5b32ed14
 @click.argument("new_version", required=True, metavar="<new version>")
 @click.option(
     "-d",
