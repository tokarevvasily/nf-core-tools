--- conflicted
+++ resolved
@@ -65,24 +65,15 @@
         main.nf
         environment.yml
         Dockerfile
-        conf/base.config
-        .github/workflows/awstest.yml
-        .github/workflows/awsfulltest.yml
-
-    Files that *must not* be present:
-
-<<<<<<< HEAD
-        main.nf
-        environment.yml
-        Dockerfile
         assets/multiqc_config.yaml
         conf/base.config
         conf/igenomes.config
         .github/workflows/awstest.yml
         .github/workflows/awsfulltest.yml
-=======
-    .. code-block:: bash
->>>>>>> 1235877f
+
+    Files that *must not* be present:
+
+    .. code-block:: bash
 
         Singularity
         parameters.settings.json
@@ -90,15 +81,7 @@
         conf/aws.config
         .github/workflows/push_dockerhub.yml
 
-<<<<<<< HEAD
-        Singularity
-        parameters.settings.json
-        bin/markdown_to_html.r
-        conf/aws.config
-        github/workflows/push_dockerhub.yml
-=======
     Files that *should not* be present:
->>>>>>> 1235877f
 
     .. code-block:: bash
 
