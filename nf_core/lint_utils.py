import logging
import subprocess

import rich
from rich.console import Console
from rich.table import Table

import nf_core.utils
from nf_core.utils import plural_s as _s

log = logging.getLogger(__name__)

# Create a console used by all lint tests
console = Console(force_terminal=nf_core.utils.rich_force_colors())


def print_joint_summary(lint_obj, module_lint_obj):
    """Print a joint summary of the general pipe lint tests and the module lint tests"""
    nbr_passed = len(lint_obj.passed) + len(module_lint_obj.passed)
    nbr_ignored = len(lint_obj.ignored)
    nbr_fixed = len(lint_obj.fixed)
    nbr_warned = len(lint_obj.warned) + len(module_lint_obj.warned)
    nbr_failed = len(lint_obj.failed) + len(module_lint_obj.failed)

    summary_colour = "red" if nbr_failed > 0 else "green"
    table = Table(box=rich.box.ROUNDED, style=summary_colour)
    table.add_column("LINT RESULTS SUMMARY", no_wrap=True)
    table.add_row(rf"[green][✔] {nbr_passed:>3} Test{_s(nbr_passed)} Passed")
    if nbr_fixed:
        table.add_row(rf"[bright blue][?] {nbr_fixed:>3} Test{_s(nbr_fixed)} Fixed")
    table.add_row(rf"[grey58][?] {nbr_ignored:>3} Test{_s(nbr_ignored)} Ignored")
    table.add_row(rf"[yellow][!] {nbr_warned:>3} Test Warning{_s(nbr_warned)}")
    table.add_row(rf"[red][✗] {nbr_failed:>3} Test{_s(nbr_failed)} Failed")
    console.print(table)


def print_fixes(lint_obj):
    """Prints available and applied fixes"""

    if lint_obj.could_fix:
        fix_flags = "".join([f" --fix {fix}" for fix in lint_obj.could_fix])
        wf_dir = "" if lint_obj.wf_path == "." else f"--dir {lint_obj.wf_path}"
        fix_cmd = f"nf-core lint {wf_dir} {fix_flags}"
        console.print(
            "\nTip: Some of these linting errors can automatically be resolved with the following command:\n\n"
            f"[blue]    {fix_cmd}\n"
        )
    if len(lint_obj.fix):
        console.print(
<<<<<<< HEAD
            "Automatic fixes applied. "
            "Please check with 'git diff' and revert any changes you do not want with 'git checkout <file>'."
        )
=======
            "Automatic fixes applied. Please check with 'git diff' and revert any changes you do not want with 'git checkout <file>'."
        )


def run_prettier_on_file(file):
    """Runs Prettier on a file if Prettier is installed.

    Args:
        file (Path | str): A file identifier as a string or pathlib.Path.

    Warns:
        If Prettier is not installed, a warning is logged.
    """

    try:
        subprocess.run(
            ["prettier", "--write", file],
            stdout=subprocess.DEVNULL,
            stderr=subprocess.DEVNULL,
            check=False,
        )
    except FileNotFoundError:
        log.warning("Prettier is not installed. Please install it and run it on the pipeline to fix linting issues.")
>>>>>>> 1e36a4fe
<|MERGE_RESOLUTION|>--- conflicted
+++ resolved
@@ -47,12 +47,8 @@
         )
     if len(lint_obj.fix):
         console.print(
-<<<<<<< HEAD
             "Automatic fixes applied. "
             "Please check with 'git diff' and revert any changes you do not want with 'git checkout <file>'."
-        )
-=======
-            "Automatic fixes applied. Please check with 'git diff' and revert any changes you do not want with 'git checkout <file>'."
         )
 
 
@@ -74,5 +70,4 @@
             check=False,
         )
     except FileNotFoundError:
-        log.warning("Prettier is not installed. Please install it and run it on the pipeline to fix linting issues.")
->>>>>>> 1e36a4fe
+        log.warning("Prettier is not installed. Please install it and run it on the pipeline to fix linting issues.")