#!/usr/bin/env python
"""
Code to handle DSL2 module imports from a GitHub repository
"""

from __future__ import print_function
from rich.console import Console
from rich.syntax import Syntax

import base64
import errno
import hashlib
import logging
import os
import re
import requests
import rich
import shlex
import shutil
import subprocess
import sys
import tempfile
<<<<<<< HEAD
import shutil
import re
from datetime import datetime
from requests import exceptions

from requests.models import Response
=======
import yaml
>>>>>>> cae04022

log = logging.getLogger(__name__)


class ModulesRepo(object):
    """
    An object to store details about the repository being used for modules.

    Used by the `nf-core modules` top-level command with -r and -b flags,
    so that this can be used in the same way by all sucommands.
    """

    def __init__(self, repo="nf-core/modules", branch="master"):
        self.name = repo
        self.branch = branch


class PipelineModules(object):
    def __init__(self):
        """
        Initialise the PipelineModules object
        """
        self.modules_repo = ModulesRepo()
        self.pipeline_dir = None
        self.modules_file_tree = {}
        self.modules_current_hash = None
        self.modules_avail_module_names = []

    def list_modules(self):
        """
        Get available module names from GitHub tree for repo
        and print as list to stdout
        """
        self.get_modules_file_tree()
        return_str = ""

        if len(self.modules_avail_module_names) > 0:
            log.info("Modules available from {} ({}):\n".format(self.modules_repo.name, self.modules_repo.branch))
            # Print results to stdout
            return_str += "\n".join(self.modules_avail_module_names)
        else:
            log.info(
                "No available modules found in {} ({}):\n".format(self.modules_repo.name, self.modules_repo.branch)
            )
        return return_str

    def install(self, module):

        log.info("Installing {}".format(module))

        # Check whether pipelines is valid
        self.has_valid_pipeline()

        # Get the available modules
        self.get_modules_file_tree()

        # Check that the supplied name is an available module
        if module not in self.modules_avail_module_names:
            log.error("Module '{}' not found in list of available modules.".format(module))
            log.info("Use the command 'nf-core modules list' to view available software")
            return False
        log.debug("Installing module '{}' at modules hash {}".format(module, self.modules_current_hash))

        # Check that we don't already have a folder for this module
        module_dir = os.path.join(self.pipeline_dir, "modules", "nf-core", "software", module)
        if os.path.exists(module_dir):
            log.error("Module directory already exists: {}".format(module_dir))
            log.info("To update an existing module, use the commands 'nf-core update' or 'nf-core fix'")
            return False

        # Download module files
        files = self.get_module_file_urls(module)
        log.debug("Fetching module files:\n - {}".format("\n - ".join(files.keys())))
        for filename, api_url in files.items():
            dl_filename = os.path.join(self.pipeline_dir, "modules", "nf-core", filename)
            self.download_gh_file(dl_filename, api_url)
        log.info("Downloaded {} files to {}".format(len(files), module_dir))

    def update(self, module, force=False):
        log.error("This command is not yet implemented")
        pass

    def remove(self, module):
        """
        Remove an already installed module
        This command only works for modules that are installed from 'nf-core/modules'
        """
        log.info("Removing {}".format(module))

        # Check whether pipelines is valid
        self.has_valid_pipeline()

        # Get the module directory
        module_dir = os.path.join(self.pipeline_dir, "modules", "nf-core", "software", module)

        # Verify that the module is actually installed
        if not os.path.exists(module_dir):
            log.error("Module directory does not installed: {}".format(module_dir))
            log.info("The module you want to remove seems not to be installed. Is it a local module?")
            return False

        # Remove the module
        try:
            shutil.rmtree(module_dir)
            log.info("Successfully removed {} module".format(module))
            return True
        except OSError as e:
            log.error("Could not remove module: {}".format(e))
            return False

    def check_modules(self):
        log.error("This command is not yet implemented")
        pass

    def get_modules_file_tree(self):
        """
        Fetch the file list from the repo, using the GitHub API

        Sets self.modules_file_tree
             self.modules_current_hash
             self.modules_avail_module_names
        """
        api_url = "https://api.github.com/repos/{}/git/trees/{}?recursive=1".format(
            self.modules_repo.name, self.modules_repo.branch
        )
        r = requests.get(api_url)
        if r.status_code == 404:
            log.error(
                "Repository / branch not found: {} ({})\n{}".format(
                    self.modules_repo.name, self.modules_repo.branch, api_url
                )
            )
            sys.exit(1)
        elif r.status_code != 200:
            raise SystemError(
                "Could not fetch {} ({}) tree: {}\n{}".format(
                    self.modules_repo.name, self.modules_repo.branch, r.status_code, api_url
                )
            )

        result = r.json()
        assert result["truncated"] == False

        self.modules_current_hash = result["sha"]
        self.modules_file_tree = result["tree"]
        for f in result["tree"]:
            if f["path"].startswith("software/") and f["path"].endswith("/main.nf") and "/test/" not in f["path"]:
                # remove software/ and /main.nf
                self.modules_avail_module_names.append(f["path"][9:-8])

    def get_module_file_urls(self, module):
        """Fetch list of URLs for a specific module

        Takes the name of a module and iterates over the GitHub repo file tree.
        Loops over items that are prefixed with the path 'software/<module_name>' and ignores
        anything that's not a blob. Also ignores the test/ subfolder.

        Returns a dictionary with keys as filenames and values as GitHub API URIs.
        These can be used to then download file contents.

        Args:
            module (string): Name of module for which to fetch a set of URLs

        Returns:
            dict: Set of files and associated URLs as follows:

            {
                'software/fastqc/main.nf': 'https://api.github.com/repos/nf-core/modules/git/blobs/65ba598119206a2b851b86a9b5880b5476e263c3',
                'software/fastqc/meta.yml': 'https://api.github.com/repos/nf-core/modules/git/blobs/0d5afc23ba44d44a805c35902febc0a382b17651'
            }
        """
        results = {}
        for f in self.modules_file_tree:
            if not f["path"].startswith("software/{}".format(module)):
                continue
            if f["type"] != "blob":
                continue
            if "/test/" in f["path"]:
                continue
            results[f["path"]] = f["url"]
        return results

    def download_gh_file(self, dl_filename, api_url):
        """Download a file from GitHub using the GitHub API

        Args:
            dl_filename (string): Path to save file to
            api_url (string): GitHub API URL for file

        Raises:
            If a problem, raises an error
        """

        # Make target directory if it doesn't already exist
        dl_directory = os.path.dirname(dl_filename)
        if not os.path.exists(dl_directory):
            os.makedirs(dl_directory)

        # Call the GitHub API
        r = requests.get(api_url)
        if r.status_code != 200:
            raise SystemError("Could not fetch {} file: {}\n {}".format(self.modules_repo.name, r.status_code, api_url))
        result = r.json()
        file_contents = base64.b64decode(result["content"])

        # Write the file contents
        with open(dl_filename, "wb") as fh:
            fh.write(file_contents)

    def has_valid_pipeline(self):
        """Check that we were given a pipeline"""
        if self.pipeline_dir is None or not os.path.exists(self.pipeline_dir):
            log.error("Could not find pipeline: {}".format(self.pipeline_dir))
            return False
        main_nf = os.path.join(self.pipeline_dir, "main.nf")
        nf_config = os.path.join(self.pipeline_dir, "nextflow.config")
        if not os.path.exists(main_nf) and not os.path.exists(nf_config):
            log.error("Could not find a main.nf or nextfow.config file in: {}".format(self.pipeline_dir))
            return False

<<<<<<< HEAD
    def create(self, directory, tool, subtool=None):
        """
        Create a new module from the template

        If <directory> is a ppipeline, this function creates a file in the
        'directory/modules/local/process' dir called <tool_subtool.nf>

        If <directory> is a clone of nf-core/modules, it creates the files and
        corresponding directories:

        modules/software/tool/subtool/
            * main.nf
            * meta.yml
            * functoins.nf

        modules/tests/software/tool/subtool/
            * main.nf
            * test.yml

        Additionally the necessary lines to run the tests are appended to
        modules/.github/filters.yml
        The function will also try to look for a bioconda package called 'tool'
        and for a matching container on quay.io

        :param directory:   the target directory to create the module template in
        :param tool:        name of the tool
        :param subtool:     name of the
        """
        template_urls = {
            "module.nf": "https://raw.githubusercontent.com/nf-core/modules/master/software/TOOL/SUBTOOL/main.nf",
            "functions.nf": "https://raw.githubusercontent.com/nf-core/modules/master/software/TOOL/SUBTOOL/functions.nf",
            "meta.yml": "https://raw.githubusercontent.com/nf-core/modules/master/software/TOOL/SUBTOOL/meta.yml",
            "test.yml": "https://raw.githubusercontent.com/nf-core/modules/master/tests/software/TOOL/SUBTOOL/test.yml",
            "test.nf": "https://raw.githubusercontent.com/nf-core/modules/master/tests/software/TOOL/SUBTOOL/main.nf",
        }
        # Check whether the given directory is a nf-core pipeline or a clone
        # of nf-core modules
        self.repo_type = self.get_repo_type(directory)

        # Determine the tool name
        tool_name = tool
        if subtool:
            tool_name += "_" + subtool

        # Try to find a bioconda package for 'tool'
        newest_version = None
        try:
            response = _bioconda_package(tool, full_dep=False)
            version = max(response["versions"])
            newest_version = "bioconda::" + tool + "=" + version
            log.info(f"Using bioconda package: {newest_version}")
        except (ValueError, LookupError) as e:
            log.info(f"Could not find bioconda package ({e})")

        # Try to get the container tag (only if bioconda package was found)
        container_tag = None
        if newest_version:
            try:
                container_tag = _get_container_tag(tool, version)
                log.info(f"Using docker/singularity container with tag: {tool}:{container_tag}")
            except (ValueError, LookupError) as e:
                log.info(f"Could not find a container tag ({e})")

        # Download and prepare the module.nf file
        module_nf = self.download_template(template_urls["module.nf"])
        module_nf = module_nf.replace("TOOL_SUBTOOL", tool_name.upper())

        # Add the bioconda package
        if newest_version:
            module_nf = module_nf.replace("bioconda::samtools=1.10", newest_version)
        # Add container
        if container_tag:
            module_nf = module_nf.replace(
                "https://depot.galaxyproject.org/singularity/samtools:1.10--h9402c20_2",
                f"https://depot.galaxyproject.org/singularity/{tool}:{container_tag}",
            )
            module_nf = module_nf.replace(
                "quay.io/biocontainers/samtools:1.10--h9402c20_2", f"quay.io/biocontainers/{tool}:{container_tag}"
            )

        # Create template for new module in nf-core pipeline
        if self.repo_type == "pipeline":
            module_file = os.path.join(directory, "modules", "local", "process", tool_name + ".nf")
            # Check whether module file already exists
            if os.path.exists(module_file):
                log.error(f"Module file {module_file} exists already!")
                return False

            # Create directories (if necessary) and the module .nf file
            try:
                os.makedirs(os.path.join(directory, "modules", "local", "process"), exist_ok=True)
                with open(module_file, "w") as fh:
                    fh.write(module_nf)

                # if functions.nf doesn't exist already, create it
                if not os.path.exists(os.path.join(directory, "modules", "local", "process", "functions.nf")):
                    functions_nf = self.download_template(template_urls["functions.nf"])
                    with open(os.path.join(directory, "modules", "local", "process", "functions.nf"), "w") as fh:
                        fh.write(functions_nf)

                log.info(f"Module successfully created: {module_file}")
                return True
            except OSError as e:
                log.error(f"Could not create module file {module_file}: {e}")
                return False

        # Create template for new module in nf-core/modules repository clone
        if self.repo_type == "modules":
            if subtool:
                tool_dir = os.path.join(directory, "software", tool, subtool)
                test_dir = os.path.join(directory, "tests", "software", tool, subtool)
            else:
                tool_dir = os.path.join(directory, "software", tool)
                test_dir = os.path.join(directory, "tests", "software", tool)
            if os.path.exists(tool_dir):
                log.error(f"Module directory {tool_dir} exists already!")
                return False
            if os.path.exists(test_dir):
                log.error(f"Module test directory {test_dir} exists already!")
                return False

            # Get the template copies of all necessary files
            functions_nf = self.download_template(template_urls["functions.nf"])
            meta_yml = self.download_template(template_urls["meta.yml"])
            test_yml = self.download_template(template_urls["test.yml"])
            test_nf = self.download_template(template_urls["test.nf"])

            # Replace TOOL/SUBTOOL
            if subtool:
                meta_yml = meta_yml.replace("subtool", subtool).replace("tool_", tool + "_")
                meta_yml = re.sub("^tool", tool, meta_yml)
                test_nf = test_nf.replace("SUBTOOL", subtool).replace("TOOL", tool)
                test_nf = test_nf.replace("tool_subtool", tool_name)
                test_nf = test_nf.replace("TOOL_SUBTOOL", tool_name.upper())
                test_yml = test_yml.replace("subtool", subtool).replace("tool_", tool + "_")
                test_yml = test_yml.replace("SUBTOOL", subtool).replace("TOOL", tool)
                test_yml = re.sub("tool", tool, test_yml)
            else:
                meta_yml = meta_yml.replace("tool subtool", tool_name).replace("tool_subtool", "")
                meta_yml = re.sub("^tool", tool_name, meta_yml)
                test_nf = (
                    test_nf.replace("TOOL_SUBTOOL", tool.upper()).replace("SUBTOOL/", "").replace("TOOL", tool.upper())
                )
                test_yml = test_yml.replace("tool subtool", tool_name).replace("tool_subtool", "")
                test_yml = re.sub("^tool", tool_name, test_yml)

            # Install main module files
            try:
                os.makedirs(tool_dir, exist_ok=True)
                # main.nf
                with open(os.path.join(tool_dir, "main.nf"), "w") as fh:
                    fh.write(module_nf)
                # meta.yml
                with open(os.path.join(tool_dir, "meta.yml"), "w") as fh:
                    fh.write(meta_yml)
                # functions.nf
                with open(os.path.join(tool_dir, "functions.nf"), "w") as fh:
                    fh.write(functions_nf)

                # Install test files
                os.makedirs(test_dir, exist_ok=True)
                # main.nf
                with open(os.path.join(test_dir, "main.nf"), "w") as fh:
                    fh.write(test_nf)
                # test.yml
                with open(os.path.join(test_dir, "test.yml"), "w") as fh:
                    fh.write(test_yml)
            except OSError as e:
                log.error(f"Could not create module files: {e}")
                return False

            # Add line to filters.yml
            try:
                with open(os.path.join(directory, ".github", "filters.yml"), "a") as fh:
                    if subtool:
                        content = [
                            f"{tool_name}:",
                            f"  - software/{tool}/{subtool}/**",
                            f"  - tests/software/{tool}/{subtool}/**\n",
                        ]
                    else:
                        content = [
                            f"{tool_name}:",
                            f"  - software/{tool}/**",
                            f"  - tests/software/{tool}/**\n",
                        ]
                    fh.write("\n"+"\n".join(content))

            except FileNotFoundError as e:
                log.error(f"Could not open filters.yml file!")
                return False

            log.info(f"Successfully created module files at: {tool_dir}")
            log.info(f"Added test files at: {test_dir}")
            return True

    def get_repo_type(self, directory):
        """
        Determine whether this is a pipeline repository or a clone of
        nf-core/modules
        """
        # Verify that the pipeline dir exists
        if dir is None or not os.path.exists(directory):
            log.error("Could not find directory: {}".format(directory))
            sys.exit(1)

        # Determine repository type
        if os.path.exists(os.path.join(directory, "main.nf")):
            return "pipeline"
        elif os.path.exists(os.path.join(directory, "software")):
            return "modules"
        else:
            log.error("Could not determine repository type of {}".format(directory))
            sys.exit(1)

    def download_template(self, url):
        """ Download the module template """

        r = requests.get(url=url)

        if r.status_code != 200:
            log.error("Could not download the template")
            sys.exit(1)
        else:
            try:
                template_copy = r.content.decode("ascii")
            except UnicodeDecodeError as e:
                log.error(f"Could not decode template file from {url}: {e}")
                sys.exit(1)

        return template_copy


def _bioconda_package(package, full_dep=True):
    """Query bioconda package information.
    Sends a HTTP GET request to the Anaconda remote API.
    Args:
        package (str): A bioconda package name.
    Raises:
        A LookupError, if the connection fails or times out or gives an unexpected status code
        A ValueError, if the package name can not be found (404)
    """
    if full_dep:
        dep = package.split("::")[1]
        depname = dep.split("=")[0]
    else:
        depname = package

    anaconda_api_url = "https://api.anaconda.org/package/{}/{}".format("bioconda", depname)

    try:
        response = requests.get(anaconda_api_url, timeout=10)
    except (requests.exceptions.Timeout):
        raise LookupError("Anaconda API timed out: {}".format(anaconda_api_url))
    except (requests.exceptions.ConnectionError):
        raise LookupError("Could not connect to Anaconda API")
    else:
        if response.status_code == 200:
            return response.json()
        elif response.status_code != 404:
            raise LookupError(
                "Anaconda API returned unexpected response code `{}` for: {}\n{}".format(
                    response.status_code, anaconda_api_url, response
                )
            )
        elif response.status_code == 404:
            raise ValueError("Could not find `{}` in bioconda channel".format(package))


def _get_container_tag(package, version):
    """
    Given a biocnda package and version, look for a container
    at quay.io and return the tag of the most recent image
    that matches the package version
    Sends a HTTP GET request to the quay.io API.
    Args:
        package (str): A bioconda package name.
        version (str): Version of the bioconda package
    Raises:
        A LookupError, if the connection fails or times out or gives an unexpected status code
        A ValueError, if the package name can not be found (404)
    """

    quay_api_url = f"https://quay.io/api/v1/repository/biocontainers/{package}/tag/"

    try:
        response = requests.get(quay_api_url)
    except requests.exceptions.ConnectionError:
        raise LookupError("Could not connect to quay.io API")
    else:
        if response.status_code == 200:
            # Get the container tag
            tags = response.json()["tags"]
            matching_tags = [t for t in tags if t["name"].startswith(version)]
            # If version matches several images, get the most recent one, else return tag
            if len(matching_tags) > 0:
                tag = matching_tags[0]
                tag_date = _get_tag_date(tag["last_modified"])
                for t in matching_tags:
                    if _get_tag_date(t["last_modified"]) > tag_date:
                        tag = t
                return tag["name"]
            else:
                return matching_tags[0]["name"]
        elif response.status_code != 404:
            raise LookupError(
                f"quay.io API returned unexpected response code `{response.status_code}` for {quay_api_url}"
            )
        elif response.status_code == 404:
            raise ValueError(f"Could not find `{package}` on quayi.io/repository/biocontainers")


def _get_tag_date(tag_date):
    # Reformat a date given by quay.io to  datetime
    return datetime.strptime(tag_date.replace("-0000", "").strip(), "%a, %d %b %Y %H:%M:%S")
=======

class ModulesTestYmlBuilder(object):
    def __init__(
        self,
        module_name,
        run_tests=False,
        test_yml_output_path=None,
        force_overwrite=False,
        no_prompts=False,
    ):
        self.module_name = module_name
        self.run_tests = run_tests
        self.test_yml_output_path = test_yml_output_path
        self.force_overwrite = force_overwrite
        self.no_prompts = no_prompts
        self.module_dir = os.path.join("software", *module_name.split("/"))
        self.module_test_main = os.path.join("tests", "software", *module_name.split("/"), "main.nf")
        self.entry_points = []
        self.tests = []

    def run(self):
        """ Run build steps """
        if not self.no_prompts:
            log.info(
                "[yellow]Press enter to use default values [cyan bold](shown in brackets) [yellow]or type your own responses"
            )
        self.check_inputs()
        self.scrape_workflow_entry_points()
        self.build_all_tests()
        self.print_test_yml()

    def check_inputs(self):
        """ Do more complex checks about supplied flags. """
        # First, sanity check that the module directory exists
        if not os.path.isdir(self.module_dir):
            raise UserWarning(f"Cannot find directory '{self.module_dir}'. Should be TOOL/SUBTOOL or TOOL")
        if not os.path.exists(self.module_test_main):
            raise UserWarning(f"Cannot find module test workflow '{self.module_test_main}'")

        # Check that we're running tests if no prompts
        if not self.run_tests and self.no_prompts:
            log.debug("Setting run_tests to True as running without prompts")
            self.run_tests = True

        # Get the output YAML file / check it does not already exist
        while self.test_yml_output_path is None:
            default_val = f"tests/software/{self.module_name}/test.yml"
            if self.no_prompts:
                self.test_yml_output_path = default_val
            else:
                self.test_yml_output_path = rich.prompt.Prompt.ask(
                    "[violet]Test YAML output path[/] (- for stdout)", default=default_val
                ).strip()
                if self.test_yml_output_path == "":
                    self.test_yml_output_path = None
                # Check that the output YAML file does not already exist
                if (
                    self.test_yml_output_path is not None
                    and self.test_yml_output_path != "-"
                    and os.path.exists(self.test_yml_output_path)
                    and not self.force_overwrite
                ):
                    if rich.prompt.Confirm.ask(
                        f"[red]File exists! [green]'{self.test_yml_output_path}' [violet]Overwrite?"
                    ):
                        self.force_overwrite = True
                    else:
                        self.test_yml_output_path = None
        if os.path.exists(self.test_yml_output_path) and not self.force_overwrite:
            raise UserWarning(
                f"Test YAML file already exists! '{self.test_yml_output_path}'. Use '--force' to overwrite."
            )

    def scrape_workflow_entry_points(self):
        """ Find the test workflow entry points from main.nf """
        log.info(f"Looking for test workflow entry points: '{self.module_test_main}'")
        with open(self.module_test_main, "r") as fh:
            for line in fh:
                match = re.match(r"workflow\s+(\S+)\s+{", line)
                if match:
                    self.entry_points.append(match.group(1))
        if len(self.entry_points) == 0:
            raise UserWarning("No workflow entry points found in 'self.module_test_main'")

    def build_all_tests(self):
        """
        Go over each entry point and build structure
        """
        for entry_point in self.entry_points:
            ep_test = self.build_single_test(entry_point)
            if ep_test:
                self.tests.append(ep_test)

    def build_single_test(self, entry_point):
        """Given the supplied cli flags, prompt for any that are missing.

        Returns: False if failure, None if success.
        """
        ep_test = {
            "name": "",
            "command": "",
            "tags": [],
            "files": [],
        }

        # Print nice divider line
        console = Console()
        console.print("[black]" + "─" * console.width)

        log.info(f"Building test meta for entry point '{entry_point}'")

        while ep_test["name"] == "":
            default_val = f"Run tests for {self.module_name} - {entry_point}"
            if self.no_prompts:
                ep_test["name"] = default_val
            else:
                ep_test["name"] = rich.prompt.Prompt.ask("[violet]Test name", default=default_val).strip()

        while ep_test["command"] == "":
            default_val = (
                f"nextflow run tests/software/{self.module_name} -entry {entry_point} -c tests/config/nextflow.config"
            )
            if self.no_prompts:
                ep_test["command"] = default_val
            else:
                ep_test["command"] = rich.prompt.Prompt.ask("[violet]Test command", default=default_val).strip()

        while len(ep_test["tags"]) == 0:
            mod_name_parts = self.module_name.split("/")
            tag_defaults = []
            for idx in range(0, len(mod_name_parts)):
                tag_defaults.append("_".join(mod_name_parts[: idx + 1]))
            tag_defaults.append(entry_point.replace("test_", ""))
            if self.no_prompts:
                ep_test["tags"] = tag_defaults
            else:
                while len(ep_test["tags"]) == 0:
                    prompt_tags = rich.prompt.Prompt.ask(
                        "[violet]Test tags[/] (comma separated)", default=",".join(tag_defaults)
                    ).strip()
                    ep_test["tags"] = [t.strip() for t in prompt_tags.split(",")]

        ep_test["files"] = self.get_md5_sums(entry_point, ep_test["command"])

        return ep_test

    def _md5(self, fname):
        """Generate md5 sum for file"""
        hash_md5 = hashlib.md5()
        with open(fname, "rb") as f:
            for chunk in iter(lambda: f.read(4096), b""):
                hash_md5.update(chunk)
        md5sum = hash_md5.hexdigest()
        return md5sum

    def get_md5_sums(self, entry_point, command):
        """
        Recursively go through directories and subdirectories
        and generate tuples of (<file_path>, <md5sum>)
        returns: list of tuples
        """

        results_dir = None
        run_this_test = False
        while results_dir is None:
            if self.run_tests or run_this_test:
                results_dir = self.run_tests_workflow(command)
            else:
                results_dir = rich.prompt.Prompt.ask(
                    f"[violet]Test output folder with results[/] (leave blank to run test)"
                )
                if results_dir == "":
                    results_dir = None
                    run_this_test = True
                elif not os.path.isdir(results_dir):
                    log.error(f"Directory '{results_dir}' does not exist")
                    results_dir = None

        test_files = []
        for root, dir, file in os.walk(results_dir):
            for elem in file:
                elem = os.path.join(root, elem)
                elem_md5 = self._md5(elem)
                # Switch out the results directory path with the expected 'output' directory
                elem = elem.replace(results_dir, "output")
                test_files.append({"path": elem, "md5sum": elem_md5})

        if len(test_files) == 0:
            raise UserWarning(f"Could not find any test result files in '{results_dir}'")

        return test_files

    def run_tests_workflow(self, command):
        """ Given a test workflow and an entry point, run the test workflow """

        # The config expects $PROFILE and Nextflow fails if it's not set
        if os.environ.get("PROFILE") is None:
            log.debug("Setting env var '$PROFILE' to an empty string as not set")
            os.environ["PROFILE"] = ""

        tmp_dir = tempfile.mkdtemp()
        command += f" --outdir {tmp_dir}"

        log.info(f"Running '{self.module_name}' test with command:\n[violet]{command}")
        try:
            nfconfig_raw = subprocess.check_output(shlex.split(command))
        except OSError as e:
            if e.errno == errno.ENOENT and command.strip().startswith("nextflow "):
                raise AssertionError(
                    "It looks like Nextflow is not installed. It is required for most nf-core functions."
                )
        except subprocess.CalledProcessError as e:
            raise UserWarning(f"Error running test workflow (exit code {e.returncode})\n[red]{e.output.decode()}")
        except Exception as e:
            raise UserWarning(f"Error running test workflow: {e}")
        else:
            log.info("Test workflow finished!")
            log.debug(nfconfig_raw)

        return tmp_dir

    def print_test_yml(self):
        """
        Generate the test yml file.
        """

        # Tweak YAML output
        class CustomDumper(yaml.Dumper):
            def represent_dict_preserve_order(self, data):
                """Add custom dumper class to prevent overwriting the global state
                This prevents yaml from changing the output order

                See https://stackoverflow.com/a/52621703/1497385
                """
                return self.represent_dict(data.items())

            def increase_indent(self, flow=False, *args, **kwargs):
                """Indent YAML lists so that YAML validates with Prettier

                See https://github.com/yaml/pyyaml/issues/234#issuecomment-765894586
                """
                return super().increase_indent(flow=flow, indentless=False)

        CustomDumper.add_representer(dict, CustomDumper.represent_dict_preserve_order)

        if self.test_yml_output_path == "-":
            console = Console()
            yaml_str = yaml.dump(self.tests, Dumper=CustomDumper)
            console.print("\n", Syntax(yaml_str, "yaml"), "\n")
            return

        try:
            log.info(f"Writing to '{self.test_yml_output_path}'")
            with open(self.test_yml_output_path, "w") as fh:
                yaml.dump(self.tests, fh, Dumper=CustomDumper)
        except FileNotFoundError as e:
            raise UserWarning("Could not create test.yml file: '{}'".format(e))
>>>>>>> cae04022
<|MERGE_RESOLUTION|>--- conflicted
+++ resolved
@@ -20,16 +20,13 @@
 import subprocess
 import sys
 import tempfile
-<<<<<<< HEAD
 import shutil
 import re
 from datetime import datetime
 from requests import exceptions
 
 from requests.models import Response
-=======
 import yaml
->>>>>>> cae04022
 
 log = logging.getLogger(__name__)
 
@@ -250,7 +247,6 @@
             log.error("Could not find a main.nf or nextfow.config file in: {}".format(self.pipeline_dir))
             return False
 
-<<<<<<< HEAD
     def create(self, directory, tool, subtool=None):
         """
         Create a new module from the template
@@ -437,7 +433,7 @@
                             f"  - software/{tool}/**",
                             f"  - tests/software/{tool}/**\n",
                         ]
-                    fh.write("\n"+"\n".join(content))
+                    fh.write("\n" + "\n".join(content))
 
             except FileNotFoundError as e:
                 log.error(f"Could not open filters.yml file!")
@@ -566,7 +562,7 @@
 def _get_tag_date(tag_date):
     # Reformat a date given by quay.io to  datetime
     return datetime.strptime(tag_date.replace("-0000", "").strip(), "%a, %d %b %Y %H:%M:%S")
-=======
+
 
 class ModulesTestYmlBuilder(object):
     def __init__(
@@ -823,5 +819,4 @@
             with open(self.test_yml_output_path, "w") as fh:
                 yaml.dump(self.tests, fh, Dumper=CustomDumper)
         except FileNotFoundError as e:
-            raise UserWarning("Could not create test.yml file: '{}'".format(e))
->>>>>>> cae04022
+            raise UserWarning("Could not create test.yml file: '{}'".format(e))