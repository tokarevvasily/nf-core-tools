--- conflicted
+++ resolved
@@ -138,16 +138,9 @@
                 log.info(f"Using Bioconda package: '{self.bioconda}'")
                 break
             except (ValueError, LookupError) as e:
-<<<<<<< HEAD
-                if rich.prompt.Confirm.ask(
-                    f"[violet]Could not find Conda dependency using the Anaconda API: '{self.tool}'. Do you want to enter a different bioconda package name?"
-                ):
-                    self.tool_conda_name = rich.prompt.Prompt.ask("[violet]Name of tool/subtool").strip()
-=======
                 log.warning(f"Could not find Conda dependency using the Anaconda API: '{self.tool}'")
                 if rich.prompt.Confirm.ask(f"[violet]Do you want to enter a different Bioconda package name?"):
                     self.tool_conda_name = rich.prompt.Prompt.ask("[violet]Name of Bioconda package").strip()
->>>>>>> 8e188e73
                     continue
                 else:
                     log.warning(
