--- conflicted
+++ resolved
@@ -104,15 +104,6 @@
     pipeline_config = nf_core.utils.fetch_wf_config(pipeline_dir)
     pipeline_name = pipeline_config["manifest.name"]
     pipeline_url = pipeline_config["manifest.homePage"]
-<<<<<<< HEAD
-    modules_json = {"name": pipeline_name.strip("'"), "homePage": pipeline_url.strip("'"), "modules": {}}
-    all_module_file_paths = glob.glob(f"{pipeline_dir}/modules/nf-core/modules/**/*", recursive=True)
-
-    # Extract the module paths from the file paths
-    module_paths = list(set(map(os.path.dirname, filter(os.path.isfile, all_module_file_paths))))
-    module_names = [path.replace(f"{pipeline_dir}/modules/nf-core/modules/", "") for path in module_paths]
-    module_repo = ModulesRepo()
-=======
     modules_json = {"name": pipeline_name.strip("'"), "homePage": pipeline_url.strip("'"), "repos": dict()}
     modules_dir = f"{pipeline_dir}/modules"
 
@@ -135,7 +126,6 @@
         )
         for repo_name in repo_names
     }
->>>>>>> 27518483
 
     progress_bar = rich.progress.Progress(
         "[bold blue]{task.description}",
