import os
import glob
import shutil
import json
import logging
import questionary

import nf_core.modules.module_utils
from nf_core.modules.modules_repo import ModulesRepo

log = logging.getLogger(__name__)


class ModuleCommand:
    """
    Base class for the 'nf-core modules' commands
    """

    def __init__(self, dir):
        """
        Initialise the ModulesCommand object
        """
        self.modules_repo = ModulesRepo()
        self.dir = dir
        self.module_names = []
        if self.dir:
            self.repo_type = nf_core.modules.module_utils.get_repo_type(self.dir)
        else:
            self.repo_type = None

    def get_pipeline_modules(self):
        """Get list of modules installed in the current directory"""
        self.module_names = []
        if self.repo_type == "pipeline":
            module_base_path = f"{self.dir}/modules/nf-core/software"
        elif self.repo_type == "modules":
            module_base_path = f"{self.dir}/software"
        else:
            log.error("Directory is neither a clone of nf-core/modules nor a pipeline")
            raise SystemError
        module_mains_path = f"{module_base_path}/**/main.nf"
        module_mains = glob.glob(module_mains_path, recursive=True)
        for mod in module_mains:
            self.module_names.append(os.path.dirname(os.path.relpath(mod, module_base_path)))

    def has_valid_directory(self):
        """Check that we were given a pipeline or clone of nf-core/modules"""
        if self.repo_type == "modules":
            return True
        if self.dir is None or not os.path.exists(self.dir):
            log.error("Could not find pipeline: {}".format(self.dir))
            return False
        main_nf = os.path.join(self.dir, "main.nf")
        nf_config = os.path.join(self.dir, "nextflow.config")
        if not os.path.exists(main_nf) and not os.path.exists(nf_config):
            raise UserWarning(f"Could not find a 'main.nf' or 'nextflow.config' file in '{self.dir}'")
        self.has_modules_file()
        return True

    def has_modules_file(self):
        """Checks whether a module.json file has been created and creates one if it is missing"""
        modules_json_path = os.path.join(self.dir, "modules.json")
        if not os.path.exists(modules_json_path):
            log.info("Creating missing 'module.json' file.")
            nf_core.modules.module_utils.create_modules_json(self.dir)

    def clear_module_dir(self, module_name, module_dir):
        """Removes all files in the module directory"""
        try:
            shutil.rmtree(module_dir)
            # Try cleaning up empty parent if tool/subtool and tool/ is empty
            if module_name.count("/") > 0:
                parent_dir = os.path.dirname(module_dir)
                try:
                    os.rmdir(parent_dir)
                except OSError:
                    log.debug(f"Parent directory not empty: '{parent_dir}'")
                else:
                    log.debug(f"Deleted orphan tool directory: '{parent_dir}'")
            log.debug("Successfully removed {} module".format(module_name))
            return True
        except OSError as e:
            log.error("Could not remove module: {}".format(e))
            return False

    def download_module_file(self, module_name, module_version, install_folder, module_dir):
        """Downloads the files of a module from the remote repo"""
        files = self.modules_repo.get_module_file_urls(module_name, module_version)
        log.debug("Fetching module files:\n - {}".format("\n - ".join(files.keys())))
        for filename, api_url in files.items():
            split_filename = filename.split("/")
            dl_filename = os.path.join(self.dir, "modules", *install_folder, *split_filename[1:])
            try:
                self.modules_repo.download_gh_file(dl_filename, api_url)
            except SystemError as e:
                log.error(e)
                return False
        log.info("Downloaded {} files to {}".format(len(files), module_dir))
        return True

    def load_modules_json(self):
<<<<<<< HEAD
        """Loads the modules.json file"""
=======
>>>>>>> 4c5720db
        modules_json_path = os.path.join(self.dir, "modules.json")
        try:
            with open(modules_json_path, "r") as fh:
                modules_json = json.load(fh)
        except FileNotFoundError:
            log.error("File 'modules.json' is missing")
            modules_json = None
        return modules_json

<<<<<<< HEAD
=======
    def dump_modules_json(self, modules_json):
        modules_json_path = os.path.join(self.dir, "modules.json")
        with open(modules_json_path, "w") as fh:
            json.dump(modules_json, fh, indent=4)

>>>>>>> 4c5720db
    def update_modules_json(self, modules_json, module_name, module_version):
        """Updates the 'module.json' file with new module info"""
        modules_json_path = os.path.join(self.dir, "modules.json")
        modules_json["modules"][module_name] = {"git_sha": module_version}
        self.dump_modules_json(modules_json)<|MERGE_RESOLUTION|>--- conflicted
+++ resolved
@@ -99,10 +99,7 @@
         return True
 
     def load_modules_json(self):
-<<<<<<< HEAD
         """Loads the modules.json file"""
-=======
->>>>>>> 4c5720db
         modules_json_path = os.path.join(self.dir, "modules.json")
         try:
             with open(modules_json_path, "r") as fh:
@@ -112,16 +109,12 @@
             modules_json = None
         return modules_json
 
-<<<<<<< HEAD
-=======
     def dump_modules_json(self, modules_json):
         modules_json_path = os.path.join(self.dir, "modules.json")
         with open(modules_json_path, "w") as fh:
             json.dump(modules_json, fh, indent=4)
 
->>>>>>> 4c5720db
     def update_modules_json(self, modules_json, module_name, module_version):
         """Updates the 'module.json' file with new module info"""
-        modules_json_path = os.path.join(self.dir, "modules.json")
         modules_json["modules"][module_name] = {"git_sha": module_version}
         self.dump_modules_json(modules_json)