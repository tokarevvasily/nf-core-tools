--- conflicted
+++ resolved
@@ -42,12 +42,6 @@
         except LookupError as e:
             raise UserWarning(e)
 
-<<<<<<< HEAD
-        if self.repo_type == "pipeline":
-            nf_core.modules.module_utils.verify_pipeline_dir(self.dir)
-
-=======
->>>>>>> d79e1cfa
     def get_pipeline_modules(self):
         """
         Get the modules installed in the current directory.
