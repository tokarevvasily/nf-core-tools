<!--
# {{ name }} pull request

Many thanks for contributing to {{ name }}!

Please fill in the appropriate checklist below (delete whatever is not relevant).
These are the most common things requested on pull requests (PRs).

Remember that PRs should be made against the dev branch, unless you're preparing a pipeline release.

Learn more about contributing: [CONTRIBUTING.md](https://github.com/{{ name }}/tree/master/.github/CONTRIBUTING.md)
-->
<!-- markdownlint-disable ul-indent -->

## PR checklist

- [ ] This comment contains a description of changes (with reason).
- [ ] If you've fixed a bug or added code that should be tested, add tests!
<<<<<<< HEAD
  - [ ] If you've added a new tool - have you followed the pipeline conventions in the [contribution docs](https://github.com/{{ name }}/tree/master/.github/CONTRIBUTING.md)
  - [ ] If necessary, also make a PR on the {{ name }} _branch_ on the [nf-core/test-datasets](https://github.com/nf-core/test-datasets) repository.
=======
    - [ ] If you've added a new tool - add to the software_versions process and a regex to `scrape_software_versions.py`
    - [ ] If you've added a new tool - have you followed the pipeline conventions in the [contribution docs](https://github.com/{{ name }}/tree/master/.github/CONTRIBUTING.md)
    - [ ] If necessary, also make a PR on the {{ name }} _branch_ on the [nf-core/test-datasets](https://github.com/nf-core/test-datasets) repository.
>>>>>>> 1235877f
- [ ] Make sure your code lints (`nf-core lint .`).
- [ ] Ensure the test suite passes (`nextflow run . -profile test,docker`).
- [ ] Usage Documentation in `docs/usage.md` is updated.
- [ ] Output Documentation in `docs/output.md` is updated.
- [ ] `CHANGELOG.md` is updated.
- [ ] `README.md` is updated (including new tool citations and authors/contributors).<|MERGE_RESOLUTION|>--- conflicted
+++ resolved
@@ -16,14 +16,8 @@
 
 - [ ] This comment contains a description of changes (with reason).
 - [ ] If you've fixed a bug or added code that should be tested, add tests!
-<<<<<<< HEAD
-  - [ ] If you've added a new tool - have you followed the pipeline conventions in the [contribution docs](https://github.com/{{ name }}/tree/master/.github/CONTRIBUTING.md)
-  - [ ] If necessary, also make a PR on the {{ name }} _branch_ on the [nf-core/test-datasets](https://github.com/nf-core/test-datasets) repository.
-=======
-    - [ ] If you've added a new tool - add to the software_versions process and a regex to `scrape_software_versions.py`
     - [ ] If you've added a new tool - have you followed the pipeline conventions in the [contribution docs](https://github.com/{{ name }}/tree/master/.github/CONTRIBUTING.md)
     - [ ] If necessary, also make a PR on the {{ name }} _branch_ on the [nf-core/test-datasets](https://github.com/nf-core/test-datasets) repository.
->>>>>>> 1235877f
 - [ ] Make sure your code lints (`nf-core lint .`).
 - [ ] Ensure the test suite passes (`nextflow run . -profile test,docker`).
 - [ ] Usage Documentation in `docs/usage.md` is updated.
