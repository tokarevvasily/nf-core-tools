{
    "name": "{{ name }}",
    "homePage": "https://github.com/{{ name }}",
    "repos": {
        "https://github.com/nf-core/modules.git": {
            "modules": {
                "nf-core": {
                    "custom/dumpsoftwareversions": {
                        "branch": "master",
                        "git_sha": "5e34754d42cd2d5d248ca8673c0a53cdf5624905",
<<<<<<< HEAD
                        "installed": ["modules"]
=======
                        "installed_by": ["modules"]
>>>>>>> 3d0c0ccf
                    },
                    "fastqc": {
                        "branch": "master",
                        "git_sha": "5e34754d42cd2d5d248ca8673c0a53cdf5624905",
<<<<<<< HEAD
                        "installed": ["modules"]
=======
                        "installed_by": ["modules"]
>>>>>>> 3d0c0ccf
                    },
                    "multiqc": {
                        "branch": "master",
                        "git_sha": "5e34754d42cd2d5d248ca8673c0a53cdf5624905",
<<<<<<< HEAD
                        "installed": ["modules"]
=======
                        "installed_by": ["modules"]
>>>>>>> 3d0c0ccf
                    }
                }
            }
        }
    }
}<|MERGE_RESOLUTION|>--- conflicted
+++ resolved
@@ -8,29 +8,17 @@
                     "custom/dumpsoftwareversions": {
                         "branch": "master",
                         "git_sha": "5e34754d42cd2d5d248ca8673c0a53cdf5624905",
-<<<<<<< HEAD
-                        "installed": ["modules"]
-=======
                         "installed_by": ["modules"]
->>>>>>> 3d0c0ccf
                     },
                     "fastqc": {
                         "branch": "master",
                         "git_sha": "5e34754d42cd2d5d248ca8673c0a53cdf5624905",
-<<<<<<< HEAD
-                        "installed": ["modules"]
-=======
                         "installed_by": ["modules"]
->>>>>>> 3d0c0ccf
                     },
                     "multiqc": {
                         "branch": "master",
                         "git_sha": "5e34754d42cd2d5d248ca8673c0a53cdf5624905",
-<<<<<<< HEAD
-                        "installed": ["modules"]
-=======
                         "installed_by": ["modules"]
->>>>>>> 3d0c0ccf
                     }
                 }
             }
