--- conflicted
+++ resolved
@@ -12,12 +12,7 @@
 params {
 
   version = "{{ cookiecutter.version }}" // Pipeline version
-<<<<<<< HEAD
   container = 'nfcore/{{ cookiecutter.pipeline_slug }}:latest' // Container slug. Stable releases should specify release tag!
-  nf_required_version = '0.30.0' // Minimum version of nextflow required
-=======
-  container = '{{ cookiecutter.pipeline_slug }}:{{ cookiecutter.version }}' // Container slug. Stable releases should specify release tag!
->>>>>>> d13d7581
 
   help = false
   reads = "data/*{1,2}.fastq.gz"
