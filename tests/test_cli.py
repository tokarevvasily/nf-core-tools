--- conflicted
+++ resolved
@@ -4,16 +4,10 @@
 
 import unittest
 
-<<<<<<< HEAD
-from click.testing import CliRunner
-from unittest import mock
-import unittest
-=======
 import mock
 from click.testing import CliRunner
 
 import nf_core.__main__
->>>>>>> 836d292a
 
 
 @mock.patch("nf_core.__main__.nf_core_cli")
