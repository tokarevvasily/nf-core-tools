#!/usr/bin/env python
"""Some tests covering the linting code.
Provide example wokflow directory contents like:

    --tests
        |--lint_examples
        |     |--missing_license
        |     |     |...<files here>
        |     |--missing_config
        |     |     |....<files here>
        |     |...
        |--test_lint.py
"""
import os
import yaml
import requests
import pytest
import unittest
import mock
import nf_core.lint


def listfiles(path):
    files_found = []
    for (_,_,files) in os.walk(path):
        files_found.extend(files)
    return files_found

def pf(wd, path):
    return os.path.join(wd, path)

WD = os.path.dirname(__file__)
PATH_CRITICAL_EXAMPLE =  pf(WD, 'lint_examples/critical_example')
PATH_FAILING_EXAMPLE = pf(WD, 'lint_examples/failing_example')
PATH_WORKING_EXAMPLE = pf(WD, 'lint_examples/minimal_working_example')
PATH_MISSING_LICENSE_EXAMPLE = pf(WD, 'lint_examples/missing_license_example')
PATHS_WRONG_LICENSE_EXAMPLE = [pf(WD, 'lint_examples/wrong_license_example'),
    pf(WD, 'lint_examples/license_incomplete_example')]

# The maximum sum of passed tests currently possible
MAX_PASS_CHECKS = 61
# The additional tests passed for releases
ADD_PASS_RELEASE = 1

class TestLint(unittest.TestCase):
    """Class for lint tests"""

    def assess_lint_status(self, lint_obj, **expected):
        """Little helper function for assessing the lint
        object status lists"""
        for list_type, expect in expected.items():
            observed = len(getattr(lint_obj, list_type))
            oberved_list = yaml.safe_dump(getattr(lint_obj, list_type))
            self.assertEqual(observed, expect, "Expected {} tests in '{}', but found {}.\n{}".format(expect, list_type.upper(), observed, oberved_list))

    def test_call_lint_pipeline_pass(self):
        """Test the main execution function of PipelineLint (pass)
        This should not result in any exception for the minimal
        working example"""
        lint_obj = nf_core.lint.run_linting(PATH_WORKING_EXAMPLE, False)
        expectations = {"failed": 0, "warned": 3, "passed": MAX_PASS_CHECKS}
        self.assess_lint_status(lint_obj, **expectations)

    @pytest.mark.xfail(raises=AssertionError)
    def test_call_lint_pipeline_fail(self):
        """Test the main execution function of PipelineLint (fail)
        This should fail after the first test and halt execution """
        lint_obj = nf_core.lint.run_linting(PATH_FAILING_EXAMPLE, False)
        expectations = {"failed": 4, "warned": 2, "passed": 7}
        self.assess_lint_status(lint_obj, **expectations)

    def test_call_lint_pipeline_release(self):
        """Test the main execution function of PipelineLint when running with --release"""
        lint_obj = nf_core.lint.PipelineLint(PATH_WORKING_EXAMPLE)
<<<<<<< HEAD
        lint_obj.lint_pipeline(release_mode=True)
        expectations = {"failed": 0, "warned": 2, "passed": MAX_PASS_CHECKS + ADD_PASS_RELEASE}
=======
        lint_obj.lint_pipeline(release=True)
        expectations = {"failed": 0, "warned": 3, "passed": MAX_PASS_CHECKS + ADD_PASS_RELEASE}
>>>>>>> 5bfa9098
        self.assess_lint_status(lint_obj, **expectations)

    def test_failing_dockerfile_example(self):
        """Tests for empty Dockerfile"""
        lint_obj = nf_core.lint.PipelineLint(PATH_FAILING_EXAMPLE)
        lint_obj.check_docker()
        self.assess_lint_status(lint_obj, failed=1)

    @pytest.mark.xfail(raises=AssertionError)
    def test_critical_missingfiles_example(self):
        """Tests for missing nextflow config and main.nf files"""
        lint_obj = nf_core.lint.run_linting(PATH_CRITICAL_EXAMPLE, False)

    def test_failing_missingfiles_example(self):
        """Tests for missing files like Dockerfile or LICENSE"""
        lint_obj = nf_core.lint.PipelineLint(PATH_FAILING_EXAMPLE)
        lint_obj.check_files_exist()
        expectations = {"failed": 5, "warned": 1, "passed": len(listfiles(PATH_WORKING_EXAMPLE)) - 5 - 2}
        self.assess_lint_status(lint_obj, **expectations)

    def test_mit_licence_example_pass(self):
        """Tests that MIT test works with good MIT licences"""
        good_lint_obj = nf_core.lint.PipelineLint(PATH_CRITICAL_EXAMPLE)
        good_lint_obj.check_licence()
        expectations = {"failed": 0, "warned": 0, "passed": 1}
        self.assess_lint_status(good_lint_obj, **expectations)

    def test_mit_license_example_with_failed(self):
        """Tests that MIT test works with bad MIT licences"""
        bad_lint_obj = nf_core.lint.PipelineLint(PATH_FAILING_EXAMPLE)
        bad_lint_obj.check_licence()
        expectations = {"failed": 1, "warned": 0, "passed": 0}
        self.assess_lint_status(bad_lint_obj, **expectations)

    def test_config_variable_example_pass(self):
        """Tests that config variable existence test works with good pipeline example"""
        good_lint_obj = nf_core.lint.PipelineLint(PATH_WORKING_EXAMPLE)
        good_lint_obj.check_nextflow_config()
        expectations = {"failed": 0, "warned": 0, "passed": 32}
        self.assess_lint_status(good_lint_obj, **expectations)

    def test_config_variable_example_with_failed(self):
        """Tests that config variable existence test fails with bad pipeline example"""
        bad_lint_obj = nf_core.lint.PipelineLint(PATH_FAILING_EXAMPLE)
        bad_lint_obj.check_nextflow_config()
        expectations = {"failed": 18, "warned": 9, "passed": 6}
        self.assess_lint_status(bad_lint_obj, **expectations)

    @pytest.mark.xfail(raises=AssertionError)
    def test_config_variable_error(self):
        """Tests that config variable existence test falls over nicely with nextflow can't run"""
        bad_lint_obj = nf_core.lint.PipelineLint('/non/existant/path')
        bad_lint_obj.check_nextflow_config()

    def test_ci_conf_pass(self):
        """Tests that the continous integration config checks work with a good example"""
        lint_obj = nf_core.lint.PipelineLint(PATH_WORKING_EXAMPLE)
        lint_obj.minNextflowVersion = '0.32.0'
        lint_obj.check_ci_config()
        expectations = {"failed": 0, "warned": 0, "passed": 3}
        self.assess_lint_status(lint_obj, **expectations)

    def test_ci_conf_fail_wrong_nf_version(self):
        """Tests that the CI check fails with the wrong NXF version"""
        lint_obj = nf_core.lint.PipelineLint(PATH_WORKING_EXAMPLE)
        lint_obj.minNextflowVersion = '0.28.0'
        lint_obj.check_ci_config()
        expectations = {"failed": 1, "warned": 0, "passed": 2}
        self.assess_lint_status(lint_obj, **expectations)

    def test_ci_conf_fail(self):
        """Tests that the continous integration config checks work with a bad example"""
        lint_obj = nf_core.lint.PipelineLint(PATH_FAILING_EXAMPLE)
        lint_obj.check_ci_config()
        expectations = {"failed": 2, "warned": 0, "passed": 0}

    def test_wrong_license_examples_with_failed(self):
        """Tests for checking the license test behavior"""
        for example in PATHS_WRONG_LICENSE_EXAMPLE:
            lint_obj = nf_core.lint.PipelineLint(example)
            lint_obj.check_licence()
            expectations = {"failed": 1, "warned": 0, "passed": 0}
            self.assess_lint_status(lint_obj, **expectations)

    def test_missing_license_example(self):
        """Tests for missing license behavior"""
        lint_obj = nf_core.lint.PipelineLint(PATH_MISSING_LICENSE_EXAMPLE)
        lint_obj.check_licence()
        expectations = {"failed": 1, "warned": 0, "passed": 0}
        self.assess_lint_status(lint_obj, **expectations)

    def test_readme_pass(self):
        """Tests that the pipeline README file checks work with a good example"""
        lint_obj = nf_core.lint.PipelineLint(PATH_WORKING_EXAMPLE)
        lint_obj.minNextflowVersion = '0.32.0'
        lint_obj.files = ['environment.yml']
        lint_obj.check_readme()
        expectations = {"failed": 0, "warned": 0, "passed": 2}
        self.assess_lint_status(lint_obj, **expectations)

    def test_readme_warn(self):
        """Tests that the pipeline README file checks fail  """
        lint_obj = nf_core.lint.PipelineLint(PATH_WORKING_EXAMPLE)
        lint_obj.minNextflowVersion = '0.28.0'
        lint_obj.check_readme()
        expectations = {"failed": 1, "warned": 0, "passed": 0}
        self.assess_lint_status(lint_obj, **expectations)

    def test_readme_fail(self):
        """Tests that the pipeline README file checks give warnings with a bad example"""
        lint_obj = nf_core.lint.PipelineLint(PATH_FAILING_EXAMPLE)
        lint_obj.files = ['environment.yml']
        lint_obj.check_readme()
        expectations = {"failed": 1, "warned": 1, "passed": 0}
        self.assess_lint_status(lint_obj, **expectations)

    def test_dockerfile_pass(self):
        """Tests if a valid Dockerfile passes the lint checks"""
        lint_obj = nf_core.lint.PipelineLint(PATH_WORKING_EXAMPLE)
        lint_obj.check_docker()
        expectations = {"failed": 0, "warned": 0, "passed": 1}
        self.assess_lint_status(lint_obj, **expectations)

    def test_version_consistency_pass(self):
        """Tests the workflow version and container version sucessfully"""
        lint_obj = nf_core.lint.PipelineLint(PATH_WORKING_EXAMPLE)
        lint_obj.config["manifest.version"] = "0.4"
        lint_obj.config["params.container"] = "nfcore/tools:0.4"
        lint_obj.check_version_consistency()
        expectations = {"failed": 0, "warned": 0, "passed": 1}
        self.assess_lint_status(lint_obj, **expectations)

    def test_version_consistency_with_env_fail(self):
        """Tests the behaviour, when a git activity is a release
        and simulate wrong release tag"""
        os.environ["TRAVIS_TAG"] = "0.5"
        os.environ["TRAVIS_REPO_SLUG"] = "nf-core/testpipeline"
        lint_obj = nf_core.lint.PipelineLint(PATH_WORKING_EXAMPLE)
        lint_obj.config["manifest.version"] = "0.4"
        lint_obj.config["params.container"] = "nfcore/tools:0.4"
        lint_obj.config["process.container"] = "nfcore/tools:0.4"
        lint_obj.check_version_consistency()
        expectations = {"failed": 1, "warned": 0, "passed": 0}
        self.assess_lint_status(lint_obj, **expectations)

    def test_version_consistency_with_numeric_fail(self):
        """Tests the behaviour, when a git activity is a release
        and simulate wrong release tag"""
        os.environ["TRAVIS_TAG"] = "0.5dev"
        os.environ["TRAVIS_REPO_SLUG"] = "nf-core/testpipeline"
        lint_obj = nf_core.lint.PipelineLint(PATH_WORKING_EXAMPLE)
        lint_obj.config["manifest.version"] = "0.4"
        lint_obj.config["params.container"] = "nfcore/tools:0.4"
        lint_obj.check_version_consistency()
        expectations = {"failed": 1, "warned": 0, "passed": 0}
        self.assess_lint_status(lint_obj, **expectations)

    def test_version_consistency_with_no_docker_version_fail(self):
        """Tests the behaviour, when a git activity is a release
        and simulate wrong missing docker version tag"""
        os.environ["TRAVIS_TAG"] = "0.4"
        os.environ["TRAVIS_REPO_SLUG"] = "nf-core/testpipeline"
        lint_obj = nf_core.lint.PipelineLint(PATH_WORKING_EXAMPLE)
        lint_obj.config["manifest.version"] = "0.4"
        lint_obj.config["params.container"] = "nfcore/tools"
        lint_obj.check_version_consistency()
        expectations = {"failed": 1, "warned": 0, "passed": 0}
        self.assess_lint_status(lint_obj, **expectations)

    def test_version_consistency_with_env_pass(self):
        """Tests the behaviour, when a git activity is a release
        and simulate correct release tag"""
        os.environ["TRAVIS_TAG"] = "0.4"
        os.environ["TRAVIS_REPO_SLUG"] = "nf-core/testpipeline"
        lint_obj = nf_core.lint.PipelineLint(PATH_WORKING_EXAMPLE)
        lint_obj.config["manifest.version"] = "0.4"
        lint_obj.config["params.container"] = "nfcore/tools:0.4"
        lint_obj.check_version_consistency()
        expectations = {"failed": 0, "warned": 0, "passed": 1}
        self.assess_lint_status(lint_obj, **expectations)

    def test_conda_env_pass(self):
        """ Tests the conda environment config checks with a working example """
        lint_obj = nf_core.lint.PipelineLint(PATH_WORKING_EXAMPLE)
        lint_obj.files = ['environment.yml']
        with open(os.path.join(PATH_WORKING_EXAMPLE, 'environment.yml'), 'r') as fh:
            lint_obj.conda_config = yaml.load(fh)
        lint_obj.pipeline_name = 'tools'
        lint_obj.config['manifest.version'] = '0.4'
        lint_obj.check_conda_env_yaml()
        expectations = {"failed": 0, "warned": 3, "passed": 4}
        self.assess_lint_status(lint_obj, **expectations)

    def test_conda_env_fail(self):
        """ Tests the conda environment config fails with a bad example """
        lint_obj = nf_core.lint.PipelineLint(PATH_WORKING_EXAMPLE)
        lint_obj.files = ['environment.yml']
        with open(os.path.join(PATH_WORKING_EXAMPLE, 'environment.yml'), 'r') as fh:
            lint_obj.conda_config = yaml.load(fh)
        lint_obj.conda_config['dependencies'] = ['fastqc', 'multiqc=0.9', 'notapackaage=0.4']
        lint_obj.pipeline_name = 'not_tools'
        lint_obj.config['manifest.version'] = '0.23'
        lint_obj.check_conda_env_yaml()
        expectations = {"failed": 3, "warned": 1, "passed": 2}
        self.assess_lint_status(lint_obj, **expectations)

    @mock.patch('requests.get')
    @pytest.mark.xfail(raises=ValueError)
    def test_conda_env_timeout(self, mock_get):
        """ Tests the conda environment handles API timeouts """
        # Define the behaviour of the request get mock
        mock_get.side_effect = requests.exceptions.Timeout()
        # Now do the test
        lint_obj = nf_core.lint.PipelineLint(PATH_WORKING_EXAMPLE)
        lint_obj.conda_config['channels'] = ['bioconda']
        lint_obj.check_anaconda_package('multiqc=1.6')

    def test_conda_env_skip(self):
        """ Tests the conda environment config is skipped when not needed """
        lint_obj = nf_core.lint.PipelineLint(PATH_WORKING_EXAMPLE)
        lint_obj.check_conda_env_yaml()
        expectations = {"failed": 0, "warned": 0, "passed": 0}
        self.assess_lint_status(lint_obj, **expectations)

    def test_conda_dockerfile_pass(self):
        """ Tests the conda Dockerfile test works with a working example """
        lint_obj = nf_core.lint.PipelineLint(PATH_WORKING_EXAMPLE)
        lint_obj.files = ['environment.yml']
        with open(os.path.join(PATH_WORKING_EXAMPLE, 'Dockerfile'), 'r') as fh:
            lint_obj.dockerfile = fh.read().splitlines()
        lint_obj.conda_config['name'] = 'nf-core-tools-0.4'
        lint_obj.check_conda_dockerfile()
        expectations = {"failed": 0, "warned": 0, "passed": 1}
        self.assess_lint_status(lint_obj, **expectations)

    def test_conda_dockerfile_fail(self):
        """ Tests the conda Dockerfile test fails with a bad example """
        lint_obj = nf_core.lint.PipelineLint(PATH_WORKING_EXAMPLE)
        lint_obj.files = ['environment.yml']
        lint_obj.conda_config['name'] = 'nf-core-tools-0.4'
        lint_obj.dockerfile = ['fubar']
        lint_obj.check_conda_dockerfile()
        expectations = {"failed": 4, "warned": 0, "passed": 0}
        self.assess_lint_status(lint_obj, **expectations)

    def test_conda_dockerfile_skip(self):
        """ Tests the conda Dockerfile test is skipped when not needed """
        lint_obj = nf_core.lint.PipelineLint(PATH_WORKING_EXAMPLE)
        lint_obj.check_conda_dockerfile()
        expectations = {"failed": 0, "warned": 0, "passed": 0}
        self.assess_lint_status(lint_obj, **expectations)

    def test_pip_no_version_fail(self):
        """ Tests the pip dependency version definition is present """
        lint_obj = nf_core.lint.PipelineLint(PATH_WORKING_EXAMPLE)
        lint_obj.files = ['environment.yml']
        lint_obj.pipeline_name = 'tools'
        lint_obj.config['manifest.version'] = '0.4'
        lint_obj.conda_config = {'name': 'nf-core-tools-0.4', 'dependencies': [{'pip': ['multiqc']}]}
        lint_obj.check_conda_env_yaml()
        expectations = {"failed": 1, "warned": 0, "passed": 1}
        self.assess_lint_status(lint_obj, **expectations)

    def test_pip_package_not_latest_warn(self):
        """ Tests the pip dependency version definition is present """
        lint_obj = nf_core.lint.PipelineLint(PATH_WORKING_EXAMPLE)
        lint_obj.files = ['environment.yml']
        lint_obj.pipeline_name = 'tools'
        lint_obj.config['manifest.version'] = '0.4'
        lint_obj.conda_config = {'name': 'nf-core-tools-0.4', 'dependencies': [{'pip': ['multiqc=1.4']}]}
        lint_obj.check_conda_env_yaml()
        expectations = {"failed": 0, "warned": 1, "passed": 2}
        self.assess_lint_status(lint_obj, **expectations)

    @mock.patch('requests.get')
    def test_pypi_timeout_warn(self, mock_get):
        """ Tests the PyPi connection and simulates a request timeout, which should
        return in an addiional warning in the linting """
        # Define the behaviour of the request get mock
        mock_get.side_effect = requests.exceptions.Timeout()
        # Now do the test
        lint_obj = nf_core.lint.PipelineLint(PATH_WORKING_EXAMPLE)
        lint_obj.files = ['environment.yml']
        lint_obj.pipeline_name = 'tools'
        lint_obj.config['manifest.version'] = '0.4'
        lint_obj.conda_config = {'name': 'nf-core-tools-0.4', 'dependencies': [{'pip': ['multiqc=1.5']}]}
        lint_obj.check_conda_env_yaml()
        expectations = {"failed": 0, "warned": 1, "passed": 2}
        self.assess_lint_status(lint_obj, **expectations)

    @mock.patch('requests.get')
    def test_pypi_connection_error_warn(self, mock_get):
        """ Tests the PyPi connection and simulates a connection error, which should
        result in an additional warning, as we cannot test if dependent module is latest """
        # Define the behaviour of the request get mock
        mock_get.side_effect = requests.exceptions.ConnectionError()
        # Now do the test
        lint_obj = nf_core.lint.PipelineLint(PATH_WORKING_EXAMPLE)
        lint_obj.files = ['environment.yml']
        lint_obj.pipeline_name = 'tools'
        lint_obj.config['manifest.version'] = '0.4'
        lint_obj.conda_config = {'name': 'nf-core-tools-0.4', 'dependencies': [{'pip': ['multiqc=1.5']}]}
        lint_obj.check_conda_env_yaml()
        expectations = {"failed": 0, "warned": 1, "passed": 2}
        self.assess_lint_status(lint_obj, **expectations)

    def test_pip_dependency_fail(self):
        """ Tests the PyPi API package information query """
        lint_obj = nf_core.lint.PipelineLint(PATH_WORKING_EXAMPLE)
        lint_obj.files = ['environment.yml']
        lint_obj.pipeline_name = 'tools'
        lint_obj.config['manifest.version'] = '0.4'
        lint_obj.conda_config = {'name': 'nf-core-tools-0.4', 'dependencies': [{'pip': ['notpresent=1.5']}]}
        lint_obj.check_conda_env_yaml()
        expectations = {"failed": 1, "warned": 0, "passed": 2}
        self.assess_lint_status(lint_obj, **expectations)

    def test_conda_dependency_fails(self):
        """ Tests that linting fails, if conda dependency
        package version is not available on Anaconda.
        """
        lint_obj = nf_core.lint.PipelineLint(PATH_WORKING_EXAMPLE)
        lint_obj.files = ['environment.yml']
        lint_obj.pipeline_name = 'tools'
        lint_obj.config['manifest.version'] = '0.4'
        lint_obj.conda_config = {'name': 'nf-core-tools-0.4', 'dependencies': ['openjdk=0.0.0']}
        lint_obj.check_conda_env_yaml()
        expectations = {"failed": 1, "warned": 0, "passed": 2}
        self.assess_lint_status(lint_obj, **expectations)

    def test_pip_dependency_fails(self):
        """ Tests that linting fails, if conda dependency
        package version is not available on Anaconda.
        """
        lint_obj = nf_core.lint.PipelineLint(PATH_WORKING_EXAMPLE)
        lint_obj.files = ['environment.yml']
        lint_obj.pipeline_name = 'tools'
        lint_obj.config['manifest.version'] = '0.4'
        lint_obj.conda_config = {'name': 'nf-core-tools-0.4', 'dependencies': [{'pip': ['multiqc=0.0']}]}
        lint_obj.check_conda_env_yaml()
        expectations = {"failed": 1, "warned": 0, "passed": 2}
        self.assess_lint_status(lint_obj, **expectations)<|MERGE_RESOLUTION|>--- conflicted
+++ resolved
@@ -72,13 +72,8 @@
     def test_call_lint_pipeline_release(self):
         """Test the main execution function of PipelineLint when running with --release"""
         lint_obj = nf_core.lint.PipelineLint(PATH_WORKING_EXAMPLE)
-<<<<<<< HEAD
-        lint_obj.lint_pipeline(release_mode=True)
-        expectations = {"failed": 0, "warned": 2, "passed": MAX_PASS_CHECKS + ADD_PASS_RELEASE}
-=======
         lint_obj.lint_pipeline(release=True)
         expectations = {"failed": 0, "warned": 3, "passed": MAX_PASS_CHECKS + ADD_PASS_RELEASE}
->>>>>>> 5bfa9098
         self.assess_lint_status(lint_obj, **expectations)
 
     def test_failing_dockerfile_example(self):
