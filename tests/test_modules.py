#!/usr/bin/env python
""" Tests covering the modules commands
"""

import nf_core.modules

import os
import shutil
import tempfile
import unittest
import pytest
from rich.console import Console


class TestModules(unittest.TestCase):
    """Class for modules tests"""

    def setUp(self):
        """ Create a new PipelineSchema and Launch objects """
        # Set up the schema
        root_repo_dir = os.path.dirname(os.path.dirname(os.path.realpath(__file__)))
        self.template_dir = os.path.join(root_repo_dir, "nf_core", "pipeline-template")
        self.pipeline_dir = os.path.join(tempfile.mkdtemp(), "mypipeline")
        shutil.copytree(self.template_dir, self.pipeline_dir)
        self.mods = nf_core.modules.PipelineModules()
        self.mods.pipeline_dir = self.pipeline_dir

    def test_modulesrepo_class(self):
        """ Initialise a modules repo object """
        modrepo = nf_core.modules.ModulesRepo()
        assert modrepo.name == "nf-core/modules"
        assert modrepo.branch == "master"

    def test_modules_list(self):
        """ Test listing available modules """
        self.mods.pipeline_dir = None
        listed_mods = self.mods.list_modules()
        console = Console(record=True)
        console.print(listed_mods)
        output = console.export_text()
        assert "fastqc" in output

    def test_modules_install_nopipeline(self):
        """ Test installing a module - no pipeline given """
        self.mods.pipeline_dir = None
        assert self.mods.install("foo") is False

    def test_modules_install_emptypipeline(self):
        """ Test installing a module - empty dir given """
        self.mods.pipeline_dir = tempfile.mkdtemp()
        with pytest.raises(UserWarning) as excinfo:
            self.mods.install("foo")
        assert "Could not find a 'main.nf' or 'nextflow.config' file" in str(excinfo.value)

    def test_modules_install_nomodule(self):
        """ Test installing a module - unrecognised module given """
        assert self.mods.install("foo") is False

    def test_modules_install_trimgalore(self):
        """ Test installing a module - TrimGalore! """
        assert self.mods.install("trimgalore") is not False
        module_path = os.path.join(self.mods.pipeline_dir, "modules", "nf-core", "software", "trimgalore")
        assert os.path.exists(module_path)

    def test_modules_install_trimgalore_twice(self):
        """ Test installing a module - TrimGalore! already there """
        self.mods.install("trimgalore")
        assert self.mods.install("trimgalore") is False

    def test_modules_remove_trimgalore(self):
        """ Test removing TrimGalore! module after installing it"""
        self.mods.install("trimgalore")
        module_path = os.path.join(self.mods.pipeline_dir, "modules", "nf-core", "software", "trimgalore")
        assert self.mods.remove("trimgalore")
        assert os.path.exists(module_path) is False

    def test_modules_remove_trimgalore_uninstalled(self):
        """ Test removing TrimGalore! module without installing it """
        assert self.mods.remove("trimgalore") is False

    def test_modules_lint_trimgalore(self):
        """ Test linting the TrimGalore! module """
        self.mods.install("trimgalore")
        module_lint = nf_core.modules.ModuleLint(dir=self.pipeline_dir)
        module_lint.lint(print_results=False, all_modules=True)
<<<<<<< HEAD
        assert len(module_lint.passed) == 43
        assert len(module_lint.warned) == 1
=======
        assert len(module_lint.passed) == 18
        assert len(module_lint.warned) == 0
>>>>>>> 29dcfb64
        assert len(module_lint.failed) == 0

    def test_modules_lint_empty(self):
        """ Test linting a pipeline with no modules installed """
        self.mods.remove("fastqc")
        self.mods.remove("multiqc")
        module_lint = nf_core.modules.ModuleLint(dir=self.pipeline_dir)
        module_lint.lint(print_results=False, all_modules=True)
        assert len(module_lint.passed) == 0
        assert len(module_lint.warned) == 0
        assert len(module_lint.failed) == 0

    def test_modules_create_succeed(self):
        """ Succeed at creating the TrimGalore! module """
        module_create = nf_core.modules.ModuleCreate(
            self.pipeline_dir, "trimgalore", "@author", "process_low", True, True
        )
        module_create.create()
        assert os.path.exists(os.path.join(self.pipeline_dir, "modules", "local", "trimgalore.nf"))

    def test_modules_create_fail_exists(self):
        """ Fail at creating the same module twice"""
        module_create = nf_core.modules.ModuleCreate(
            self.pipeline_dir, "trimgalore", "@author", "process_low", False, False
        )
        module_create.create()
        with pytest.raises(UserWarning) as excinfo:
            module_create.create()
        assert "Module file exists already" in str(excinfo.value)<|MERGE_RESOLUTION|>--- conflicted
+++ resolved
@@ -83,13 +83,8 @@
         self.mods.install("trimgalore")
         module_lint = nf_core.modules.ModuleLint(dir=self.pipeline_dir)
         module_lint.lint(print_results=False, all_modules=True)
-<<<<<<< HEAD
-        assert len(module_lint.passed) == 43
-        assert len(module_lint.warned) == 1
-=======
         assert len(module_lint.passed) == 18
         assert len(module_lint.warned) == 0
->>>>>>> 29dcfb64
         assert len(module_lint.failed) == 0
 
     def test_modules_lint_empty(self):
